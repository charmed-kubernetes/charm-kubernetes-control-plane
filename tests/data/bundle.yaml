description: A minimal two-machine Kubernetes cluster, appropriate for development.
series: &series focal
machines:
  '0':
    constraints: cores=2 mem=4G root-disk=16G
    series: *series
  '1':
    constraints: cores=4 mem=4G root-disk=16G
    series: *series
  '2':
  '3':
    constraints: mem=3072M
  '4':
    constraints: mem=3072M
  '5':
    constraints: mem=3072M
applications:
  containerd:
    charm: cs:~containers/containerd
    channel: edge
  easyrsa:
    charm: cs:~containers/easyrsa
    channel: edge
    num_units: 1
    to:
    - '1'
  etcd:
    charm: cs:~containers/etcd
    channel: edge
    num_units: 1
    options:
      channel: 3.4/stable
    to:
    - '0'
  flannel:
    charm: cs:~containers/flannel
    channel: edge
<<<<<<< HEAD
  kubernetes-control-plane:
    charm: {{charm}}
=======
  keystone:
    charm: keystone
    channel: edge
    num_units: 1
    options:
      openstack-origin: distro
      token-provider: 'fernet'
      token-expiration: 300
    to:
    - '2'
  kubernetes-master:
    charm: {{master_charm}}
>>>>>>> 20d42df4
    constraints: cores=2 mem=4G root-disk=16G
    expose: true
    num_units: 1
    options:
      channel: 1.23/edge
      enable-keystone-authorization: True
    resources:
      cni-amd64: {{cni_amd64|default("0")}}
      cni-arm64: {{cni_arm64|default("0")}}
      cni-s390x: {{cni_s390x|default("0")}}
      core: 0
      kubectl: 0
      kube-apiserver: 0
      kube-controller-manager: 0
      kube-scheduler: 0
      cdk-addons: 0
      kube-proxy: 0
    to:
    - '0'
  kubernetes-worker:
    charm: cs:~containers/kubernetes-worker
    channel: edge
    constraints: cores=4 mem=4G root-disk=16G
    expose: true
    num_units: 1
    options:
      channel: 1.23/edge
    to:
    - '1'
  keystone-mysql-router:
    charm: mysql-router
    channel: edge
  mysql-innodb-cluster:
    charm: mysql-innodb-cluster
    channel: edge
    num_units: 3
    to:
    - '3'
    - '4'
    - '5'
  prometheus:
    charm: cs:prometheus2
    num_units: 1
    to:
      - '0'
relations:
- - kubernetes-control-plane:kube-control
  - kubernetes-worker:kube-control
- - kubernetes-control-plane:certificates
  - easyrsa:client
- - kubernetes-control-plane:etcd
  - etcd:db
- - kubernetes-worker:certificates
  - easyrsa:client
- - etcd:certificates
  - easyrsa:client
- - flannel:etcd
  - etcd:db
- - flannel:cni
  - kubernetes-control-plane:cni
- - flannel:cni
  - kubernetes-worker:cni
- - containerd:containerd
  - kubernetes-worker:container-runtime
- - containerd:containerd
<<<<<<< HEAD
  - kubernetes-control-plane:container-runtime
- - kubernetes-control-plane:prometheus
  - prometheus:manual-jobs
=======
  - kubernetes-master:container-runtime
- - kubernetes-master:prometheus
  - prometheus:manual-jobs
# Keystone Relations
- - kubernetes-master:keystone-credentials
  - keystone:identity-credentials
- - keystone-mysql-router:db-router
  - mysql-innodb-cluster:db-router
- - keystone-mysql-router:shared-db
  - keystone:shared-db
>>>>>>> 20d42df4
<|MERGE_RESOLUTION|>--- conflicted
+++ resolved
@@ -35,10 +35,6 @@
   flannel:
     charm: cs:~containers/flannel
     channel: edge
-<<<<<<< HEAD
-  kubernetes-control-plane:
-    charm: {{charm}}
-=======
   keystone:
     charm: keystone
     channel: edge
@@ -49,9 +45,8 @@
       token-expiration: 300
     to:
     - '2'
-  kubernetes-master:
-    charm: {{master_charm}}
->>>>>>> 20d42df4
+  kubernetes-control-plane:
+    charm: {{charm}}
     constraints: cores=2 mem=4G root-disk=16G
     expose: true
     num_units: 1
@@ -117,19 +112,13 @@
 - - containerd:containerd
   - kubernetes-worker:container-runtime
 - - containerd:containerd
-<<<<<<< HEAD
   - kubernetes-control-plane:container-runtime
 - - kubernetes-control-plane:prometheus
   - prometheus:manual-jobs
-=======
-  - kubernetes-master:container-runtime
-- - kubernetes-master:prometheus
-  - prometheus:manual-jobs
 # Keystone Relations
-- - kubernetes-master:keystone-credentials
+- - kubernetes-control-plane:keystone-credentials
   - keystone:identity-credentials
 - - keystone-mysql-router:db-router
   - mysql-innodb-cluster:db-router
 - - keystone-mysql-router:shared-db
-  - keystone:shared-db
->>>>>>> 20d42df4
+  - keystone:shared-db