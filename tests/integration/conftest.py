--- conflicted
+++ resolved
@@ -7,21 +7,6 @@
 from lightkube.resources.core_v1 import Namespace
 from lightkube.models.meta_v1 import ObjectMeta
 
-# Quick hack to set `trust_env=False` on the httpx client,
-# so that it ignores environment *_proxy settings.
-# Issue with lightkube here: https://github.com/gtsystem/lightkube/issues/19
-from lightkube.core.generic_client import GenericClient
-from lightkube.config.client_adapter import httpx_parameters
-from lightkube.config.kubeconfig import SingleConfig
-import httpx
-
-
-def CustomClient(config: SingleConfig, timeout: httpx.Timeout) -> httpx.Client:
-    return httpx.Client(trust_env=False, **httpx_parameters(config, timeout))
-
-
-GenericClient.AdapterClient = staticmethod(CustomClient)
-# -------------------------------------------------------------------------------------------
 
 log = logging.getLogger(__name__)
 
@@ -42,12 +27,7 @@
         log.error(f"retcode: {retcode}")
         log.error(f"stdout:\n{stdout.strip()}")
         log.error(f"stderr:\n{stderr.strip()}")
-<<<<<<< HEAD
         pytest.fail("Failed to copy kubeconfig from kubernetes-control-plane")
-    namespace = "test-kubernetes-control-plane-integration-" + "".join(
-        random.choice(string.ascii_lowercase + string.digits) for _ in range(5)
-=======
-        pytest.fail("Failed to copy kubeconfig from kubernetes-master")
 
     namespace = (
         "test-kubernetes-master-integration-"
@@ -55,8 +35,9 @@
     )
     config = KubeConfig.from_file(kubeconfig_path)
     kubernetes = Client(
-        config=config.get(context_name="juju-context"), namespace=namespace
->>>>>>> 20d42df4
+        config=config.get(context_name="juju-context"),
+        namespace=namespace,
+        trust_env=False,
     )
     namespace_obj = Namespace(metadata=ObjectMeta(name=namespace))
     kubernetes.create(namespace_obj)
