# Kubernetes-master

[Kubernetes](http://kubernetes.io/) is an open source system for managing
application containers across a cluster of hosts. The Kubernetes project was
started by Google in 2014, combining the experience of running production
workloads combined with best practices from the community.

The Kubernetes project defines some new terms that may be unfamiliar to users
or operators. For more information please refer to the concept guide in the
[getting started guide](https://kubernetes.io/docs/home/).

This charm is an encapsulation of the Kubernetes master processes and the
operations to run on any cloud for the entire lifecycle of the cluster.

This charm is built from other charm layers using the Juju reactive framework.
The other layers focus on specific subset of operations making this layer
specific to operations of Kubernetes master processes.

# Charmed Kubernetes

This charm is not fully functional when deployed by itself. It requires other
charms to model a complete Kubernetes cluster. A Kubernetes cluster needs a
distributed key value store such as [Etcd](https://coreos.com/etcd/) and the
kubernetes-worker charm which delivers the Kubernetes node services. A cluster
also requires a Software Defined Network (SDN), a Container Runtime such as
[containerd](https://jaas.ai/u/containers/containerd), and Transport Layer
Security (TLS) so the components in a cluster communicate securely.

Please take a look at the [Charmed Kubernetes](https://jaas.ai/charmed-kubernetes)
or the [Kubernetes core](https://jaas.ai/kubernetes-core) bundles for
examples of complete models of Kubernetes clusters.

For full install instructions, please see the [Charmed Kubernetes documentation](https://ubuntu.com/kubernetes/docs/quickstart).

For details on configuring and operating this charm, see the [kubernetes-master documentation](https://ubuntu.com/kubernetes/docs/charm-kubernetes-master) on the same site.

<<<<<<< HEAD
=======
# Developers

## Building the charm

```
make charm
```
>>>>>>> 36db4e9e
<|MERGE_RESOLUTION|>--- conflicted
+++ resolved
@@ -34,13 +34,10 @@
 
 For details on configuring and operating this charm, see the [kubernetes-master documentation](https://ubuntu.com/kubernetes/docs/charm-kubernetes-master) on the same site.
 
-<<<<<<< HEAD
-=======
 # Developers
 
 ## Building the charm
 
 ```
 make charm
-```
->>>>>>> 36db4e9e
+```