options:
  audit-policy:
    type: string
    default: |
      apiVersion: audit.k8s.io/v1beta1
      kind: Policy
      rules:
      # Don't log read-only requests from the apiserver
      - level: None
        users: ["system:apiserver"]
        verbs: ["get", "list", "watch"]
      # Don't log kube-proxy watches
      - level: None
        users: ["system:kube-proxy"]
        verbs: ["watch"]
        resources:
        - resources: ["endpoints", "services"]
      # Don't log nodes getting their own status
      - level: None
        userGroups: ["system:nodes"]
        verbs: ["get"]
        resources:
        - resources: ["nodes"]
      # Don't log kube-controller-manager and kube-scheduler getting endpoints
      - level: None
        users: ["system:unsecured"]
        namespaces: ["kube-system"]
        verbs: ["get"]
        resources:
        - resources: ["endpoints"]
      # Log everything else at the Request level.
      - level: Request
        omitStages:
        - RequestReceived
    description: |
      Audit policy passed to kube-apiserver via --audit-policy-file.
      For more info, please refer to the upstream documentation at
      https://kubernetes.io/docs/tasks/debug-application-cluster/audit/
  audit-webhook-config:
    type: string
    default: ""
    description: |
      Audit webhook config passed to kube-apiserver via --audit-webhook-config-file.
      For more info, please refer to the upstream documentation at
      https://kubernetes.io/docs/tasks/debug-application-cluster/audit/
  enable-dashboard-addons:
    type: boolean
    default: True
    description: Deploy the Kubernetes Dashboard and Heapster addons
  dns-provider:
    type: string
    default: "auto"
    description: |
      DNS provider addon to use. Can be "auto", "core-dns", "kube-dns", or
      "none".

      CoreDNS is only supported on Kubernetes 1.14+.

      When set to "auto", the behavior is as follows:
      - New deployments of Kubernetes 1.14+ will use CoreDNS
      - New deployments of Kubernetes 1.13 or older will use KubeDNS
      - Upgraded deployments will continue to use whichever provider was
      previously used.
  dns_domain:
    type: string
    default: cluster.local
    description: The local domain for cluster dns
  extra_sans:
    type: string
    default: ""
    description: |
      Space-separated list of extra SAN entries to add to the x509 certificate
      created for the master nodes.
  service-cidr:
    type: string
    default: 10.152.183.0/24
    description: CIDR to user for Kubernetes services. Cannot be changed after deployment.
  allow-privileged:
    type: string
    default: "auto"
    description: |
      Allow kube-apiserver to run in privileged mode. Supported values are
      "true", "false", and "auto". If "true", kube-apiserver will run in
      privileged mode by default. If "false", kube-apiserver will never run in
      privileged mode. If "auto", kube-apiserver will not run in privileged
      mode by default, but will switch to privileged mode if gpu hardware is
      detected on a worker node.
  enable-nvidia-plugin:
    type: string
    default: "auto"
    description: |
      Load the nvidia device plugin daemonset. Supported values are
      "auto" and "false". When "auto", the daemonset will be loaded
      only if GPUs are detected. When "false" the nvidia device plugin
      will not be loaded.
  channel:
    type: string
    default: "1.14/stable"
    description: |
      Snap channel to install Kubernetes master services from
  client_password:
    type: string
    default: ""
    description: |
      Password to be used for admin user (leave empty for random password).
  api-extra-args:
    type: string
    default: ""
    description: |
      Space separated list of flags and key=value pairs that will be passed as arguments to
      kube-apiserver. For example a value like this:
        runtime-config=batch/v2alpha1=true profiling=true
      will result in kube-apiserver being run with the following options:
        --runtime-config=batch/v2alpha1=true --profiling=true
  controller-manager-extra-args:
    type: string
    default: ""
    description: |
      Space separated list of flags and key=value pairs that will be passed as arguments to
      kube-controller-manager. For example a value like this:
        runtime-config=batch/v2alpha1=true profiling=true
      will result in kube-controller-manager being run with the following options:
        --runtime-config=batch/v2alpha1=true --profiling=true
  scheduler-extra-args:
    type: string
    default: ""
    description: |
      Space separated list of flags and key=value pairs that will be passed as arguments to
      kube-scheduler. For example a value like this:
        runtime-config=batch/v2alpha1=true profiling=true
      will result in kube-scheduler being run with the following options:
        --runtime-config=batch/v2alpha1=true --profiling=true
  authorization-mode:
    type: string
    default: "AlwaysAllow"
    description: |
      Comma separated authorization modes. Allowed values are
      "RBAC", "Node", "Webhook", "ABAC", "AlwaysDeny" and "AlwaysAllow".
  require-manual-upgrade:
    type: boolean
    default: true
    description: |
      When true, master nodes will not be upgraded until the user triggers
      it manually by running the upgrade action.
  storage-backend:
    type: string
    default: "auto"
    description: |
      The storage backend for kube-apiserver persistence. Can be "etcd2", "etcd3", or
      "auto". Auto mode will select etcd3 on new installations, or etcd2 on upgrades.
  enable-metrics:
    type: boolean
    default: true
    description: |
      If true the metrics server for Kubernetes will be deployed onto the cluster.
  snapd_refresh:
    default: "max"
    type: string
    description: |
      How often snapd handles updates for installed snaps. Setting an empty
      string will check 4x per day. Set to "max" to delay the refresh as long
      as possible. You may also set a custom string as described in the
      'refresh.timer' section here:
        https://forum.snapcraft.io/t/system-options/87
  default-storage:
    type: string
    default: "auto"
    description: |
      The storage class to make the default storage class. Allowed values are "auto",
      "none", "ceph-xfs", "ceph-ext4". Note: Only works in Kubernetes >= 1.10
  keystone-policy:
    default: |
      apiVersion: v1
      kind: ConfigMap
      metadata:
        name: k8s-auth-policy
        namespace: kube-system
        labels:
          k8s-app: k8s-keystone-auth
      data:
        policies: |
          [
            {
             "resource": {
                "verbs": ["get", "list", "watch"],
                "resources": ["*"],
                "version": "*",
                "namespace": "*"
              },
              "match": [
                {
                  "type": "role",
                  "values": ["k8s-viewers"]
                },
                {
                  "type": "project",
                  "values": ["k8s"]
                }
              ]
            },
            {
             "resource": {
                "verbs": ["*"],
                "resources": ["*"],
                "version": "*",
                "namespace": "default"
              },
              "match": [
                {
                  "type": "role",
                  "values": ["k8s-users"]
                },
                {
                  "type": "project",
                  "values": ["k8s"]
                }
              ]
            },
            {
             "resource": {
                "verbs": ["*"],
                "resources": ["*"],
                "version": "*",
                "namespace": "*"
              },
              "match": [
                {
                  "type": "role",
                  "values": ["k8s-admins"]
                },
                {
                  "type": "project",
                  "values": ["k8s"]
                }
              ]
            }
          ]
    type: string
    description: |
      Policy for Keystone authentication. This is used when a Keystone charm is
      related to kubernetes-master in order to provide authentication and authorization
      for Keystone users on the Kubernetes cluster.
  enable-keystone-authorization:
    type: boolean
    default: false
    description: |
      If true and the Keystone charm is related, users will authorize against
      the Keystone server. Note that if related, users will always authenticate
      against Keystone.
  keystone-ssl-ca:
    type: string
    description: |
      Keystone certificate authority encoded in base64 for securing communications to Keystone.
      For example: `juju config kubernetes-master keystone-ssl-ca=$(base64 /path/to/ca.crt)`
    default: ""
  dashboard-auth:
    type: string
    description: |
      Method of authentication for the Kubernetes dashboard. Allowed values are "auto", 
      "basic", and "token". If set to "auto", basic auth is used unless Keystone is 
      related to kubernetes-master, in which case token auth is used.
    default: "auto"
<<<<<<< HEAD
  image-registry:
    type: string
    description: |
      Container image registry to use for CDK. This includes addons like the Kubernetes dashboard,
      metrics server, ingress, and dns along with impacting the source location for the pause
      container and default backend image.
    default: "http://image-registry.canonical.com:5000/cdk"
=======
  loadbalancer-ips:
    type: string
    description: |
      Space separated list of IP addresses of loadbalancers in front of the control plane.
      These can be either virtual IP addresses that have been floated in front of the control
      plane or the IP of a loadbalancer appliance such as an F5. Workers will alternate IP
      addresses from this list to distribute load - for example If you have 2 IPs and 4 workers,
      each IP will be used by 2 workers. Note that this will only work if kubeapi-load-balancer
      is not in use and there is a relation between kubernetes-master:kube-api-endpoint and
      kubernetes-worker:kube-api-endpoint. If using the kubeapi-load-balancer, see the
      loadbalancer-ips configuration variable on the kubeapi-load-balancer charm.
    default: ""
>>>>>>> 8f4d548b
<|MERGE_RESOLUTION|>--- conflicted
+++ resolved
@@ -43,6 +43,19 @@
       Audit webhook config passed to kube-apiserver via --audit-webhook-config-file.
       For more info, please refer to the upstream documentation at
       https://kubernetes.io/docs/tasks/debug-application-cluster/audit/
+  addons-registry:
+    type: string
+    default: ""
+    description: |
+      DEPRECATED in 1.15: Specify the docker registry to use when applying addons.
+      For v1.15 and later, use the broader 'image-registry' config option instead.
+  image-registry:
+    type: string
+    description: |
+      Container image registry to use for CDK. This includes addons like the Kubernetes dashboard,
+      metrics server, ingress, and dns along with non-addon images including the pause
+      container and default backend image.
+    default: "http://image-registry.canonical.com:5000/cdk"
   enable-dashboard-addons:
     type: boolean
     default: True
@@ -260,15 +273,6 @@
       "basic", and "token". If set to "auto", basic auth is used unless Keystone is 
       related to kubernetes-master, in which case token auth is used.
     default: "auto"
-<<<<<<< HEAD
-  image-registry:
-    type: string
-    description: |
-      Container image registry to use for CDK. This includes addons like the Kubernetes dashboard,
-      metrics server, ingress, and dns along with impacting the source location for the pause
-      container and default backend image.
-    default: "http://image-registry.canonical.com:5000/cdk"
-=======
   loadbalancer-ips:
     type: string
     description: |
@@ -280,5 +284,4 @@
       is not in use and there is a relation between kubernetes-master:kube-api-endpoint and
       kubernetes-worker:kube-api-endpoint. If using the kubeapi-load-balancer, see the
       loadbalancer-ips configuration variable on the kubeapi-load-balancer charm.
-    default: ""
->>>>>>> 8f4d548b
+    default: ""