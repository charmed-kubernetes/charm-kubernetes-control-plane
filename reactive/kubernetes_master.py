#!/usr/local/sbin/charm-env python3

# Copyright 2015 The Kubernetes Authors.
#
# Licensed under the Apache License, Version 2.0 (the "License");
# you may not use this file except in compliance with the License.
# You may obtain a copy of the License at
#
#     http://www.apache.org/licenses/LICENSE-2.0
#
# Unless required by applicable law or agreed to in writing, software
# distributed under the License is distributed on an "AS IS" BASIS,
# WITHOUT WARRANTIES OR CONDITIONS OF ANY KIND, either express or implied.
# See the License for the specific language governing permissions and
# limitations under the License.

import base64
import csv
import os
import re
import random
import shutil
import socket
import string
import json
import ipaddress
import traceback
import yaml

from shutil import move, copyfile
from pathlib import Path
from subprocess import check_call
from subprocess import check_output
from subprocess import CalledProcessError
from urllib.request import Request, urlopen

import charms.coordinator
from charms.layer import snap
from charms.leadership import leader_get, leader_set
from charms.reactive import hook
from charms.reactive import remove_state, clear_flag
from charms.reactive import set_state, set_flag
from charms.reactive import is_state, is_flag_set
from charms.reactive import endpoint_from_flag
from charms.reactive import when, when_any, when_not, when_none
from charms.reactive import register_trigger
from charms.reactive import data_changed, any_file_changed

from charms.layer import tls_client
from charms.layer import vaultlocker
from charms.layer import vault_kv

from charmhelpers.core import hookenv
from charmhelpers.core import host
from charmhelpers.core import unitdata
from charmhelpers.core.host import service_stop, service_resume
from charmhelpers.core.templating import render
from charmhelpers.contrib.charmsupport import nrpe

from charms.layer import kubernetes_master

from charms.layer.hacluster import add_service_to_hacluster
from charms.layer.hacluster import remove_service_from_hacluster
from charms.layer.kubernetes_common import kubeclientconfig_path
from charms.layer.kubernetes_common import migrate_resource_checksums
from charms.layer.kubernetes_common import check_resources_for_upgrade_needed
from charms.layer.kubernetes_common import calculate_and_store_resource_checksums  # noqa
from charms.layer.kubernetes_common import arch
from charms.layer.kubernetes_common import service_restart
from charms.layer.kubernetes_common import get_ingress_address
from charms.layer.kubernetes_common import create_kubeconfig
from charms.layer.kubernetes_common import get_service_ip
from charms.layer.kubernetes_common import configure_kubernetes_service
from charms.layer.kubernetes_common import cloud_config_path
from charms.layer.kubernetes_common import encryption_config_path
from charms.layer.kubernetes_common import write_gcp_snap_config
from charms.layer.kubernetes_common import generate_openstack_cloud_config
from charms.layer.kubernetes_common import write_azure_snap_config
from charms.layer.kubernetes_common import configure_kube_proxy
from charms.layer.kubernetes_common import kubeproxyconfig_path
from charms.layer.kubernetes_common import kubectl_manifest
from charms.layer.kubernetes_common import get_version
from charms.layer.kubernetes_common import retry
from charms.layer.kubernetes_common import ca_crt_path
from charms.layer.kubernetes_common import server_crt_path
from charms.layer.kubernetes_common import server_key_path
from charms.layer.kubernetes_common import client_crt_path
from charms.layer.kubernetes_common import client_key_path
from charms.layer.kubernetes_common import kubectl

from charms.layer.nagios import install_nagios_plugin_from_file
from charms.layer.nagios import remove_nagios_plugin


# Override the default nagios shortname regex to allow periods, which we
# need because our bin names contain them (e.g. 'snap.foo.daemon'). The
# default regex in charmhelpers doesn't allow periods, but nagios itself does.
nrpe.Check.shortname_re = r'[\.A-Za-z0-9-_]+$'

snap_resources = ['kubectl', 'kube-apiserver', 'kube-controller-manager',
                  'kube-scheduler', 'cdk-addons', 'kube-proxy']

master_services = ['kube-apiserver',
                   'kube-controller-manager',
                   'kube-scheduler',
                   'kube-proxy']

cohort_snaps = snap_resources + ['kubelet']


os.environ['PATH'] += os.pathsep + os.path.join(os.sep, 'snap', 'bin')
db = unitdata.kv()
checksum_prefix = 'kubernetes-master.resource-checksums.'
configure_prefix = 'kubernetes-master.prev_args.'
keystone_root = '/root/cdk/keystone'
keystone_policy_path = os.path.join(keystone_root, 'keystone-policy.yaml')
kubecontrollermanagerconfig_path = '/root/cdk/kubecontrollermanagerconfig'
cdk_addons_kubectl_config_path = '/root/cdk/cdk_addons_kubectl_config'
aws_iam_webhook = '/root/cdk/aws-iam-webhook.yaml'

register_trigger(when='endpoint.aws.ready',  # when set
                 set_flag='kubernetes-master.aws.changed')
register_trigger(when_not='endpoint.aws.ready',  # when cleared
                 set_flag='kubernetes-master.aws.changed')
register_trigger(when='endpoint.azure.ready',  # when set
                 set_flag='kubernetes-master.azure.changed')
register_trigger(when_not='endpoint.azure.ready',  # when cleared
                 set_flag='kubernetes-master.azure.changed')
register_trigger(when='endpoint.gcp.ready',  # when set
                 set_flag='kubernetes-master.gcp.changed')
register_trigger(when_not='endpoint.gcp.ready',  # when cleared
                 set_flag='kubernetes-master.gcp.changed')
register_trigger(when='kubernetes-master.ceph.configured',
                 set_flag='cdk-addons.reconfigure')
register_trigger(when_not='kubernetes-master.ceph.configured',
                 set_flag='cdk-addons.reconfigure')
register_trigger(when='keystone-credentials.available.auth',
                 set_flag='cdk-addons.reconfigure')
register_trigger(when_not='keystone-credentials.available.auth',
                 set_flag='cdk-addons.reconfigure')
register_trigger(when='kubernetes-master.aws.changed',
                 set_flag='cdk-addons.reconfigure')
register_trigger(when='kubernetes-master.azure.changed',
                 set_flag='cdk-addons.reconfigure')
register_trigger(when='kubernetes-master.gcp.changed',
                 set_flag='cdk-addons.reconfigure')
register_trigger(when='kubernetes-master.openstack.changed',
                 set_flag='cdk-addons.reconfigure')


def set_upgrade_needed(forced=False):
    set_state('kubernetes-master.upgrade-needed')
    config = hookenv.config()
    previous_channel = config.previous('channel')
    require_manual = config.get('require-manual-upgrade')
    hookenv.log('set upgrade needed')
    if previous_channel is None or not require_manual or forced:
        hookenv.log('forcing upgrade')
        set_state('kubernetes-master.upgrade-specified')


@when('config.changed.channel')
def channel_changed():
    set_upgrade_needed()


def service_cidr():
    ''' Return the charm's service-cidr config '''
    frozen_cidr = db.get('kubernetes-master.service-cidr')
    return frozen_cidr or hookenv.config('service-cidr')


def freeze_service_cidr():
    ''' Freeze the service CIDR. Once the apiserver has started, we can no
    longer safely change this value. '''
    db.set('kubernetes-master.service-cidr', service_cidr())


def maybe_install_kube_proxy():
    if not snap.is_installed('kube-proxy'):
        channel = hookenv.config('channel')
        hookenv.status_set('maintenance', 'Installing kube-proxy snap')
        snap.install('kube-proxy', channel=channel, classic=True)
        calculate_and_store_resource_checksums(checksum_prefix, snap_resources)


@hook('install')
def fresh_install():
    # fresh installs should always send the unique cluster tag to cdk-addons
    set_state('kubernetes-master.cdk-addons.unique-cluster-tag')


@hook('upgrade-charm')
def check_for_upgrade_needed():
    '''An upgrade charm event was triggered by Juju, react to that here.'''
    hookenv.status_set('maintenance', 'Checking resources')

    # migrate to new flags
    if is_state('kubernetes-master.restarted-for-cloud'):
        remove_state('kubernetes-master.restarted-for-cloud')
        set_state('kubernetes-master.cloud.ready')
    if is_state('kubernetes-master.cloud-request-sent'):
        # minor change, just for consistency
        remove_state('kubernetes-master.cloud-request-sent')
        set_state('kubernetes-master.cloud.request-sent')

    # ceph-storage.configured flag no longer exists
    remove_state('ceph-storage.configured')

    # reconfigure ceph. we need this in case we're reverting from ceph-csi back
    # to old ceph on Kubernetes 1.10 or 1.11
    remove_state('kubernetes-master.ceph.configured')

    migrate_from_pre_snaps()
    maybe_install_kube_proxy()
    update_certificates()
    add_rbac_roles()
    switch_auth_mode(forced=True)
    set_state('reconfigure.authentication.setup')
    remove_state('authentication.setup')

    if not db.get('snap.resources.fingerprint.initialised'):
        # We are here on an upgrade from non-rolling master
        # Since this upgrade might also include resource updates eg
        # juju upgrade-charm kubernetes-master --resource kube-any=my.snap
        # we take no risk and forcibly upgrade the snaps.
        # Forcibly means we do not prompt the user to call the upgrade action.
        set_upgrade_needed(forced=True)

    migrate_resource_checksums(checksum_prefix, snap_resources)
    if check_resources_for_upgrade_needed(checksum_prefix, snap_resources):
        set_upgrade_needed()

    # Set the auto storage backend to etcd2.
    auto_storage_backend = leader_get('auto_storage_backend')
    is_leader = is_state('leadership.is_leader')
    if not auto_storage_backend and is_leader:
        leader_set(auto_storage_backend='etcd2')

    if is_leader and not leader_get('auto_dns_provider'):
        was_kube_dns = hookenv.config().previous('enable-kube-dns')
        if was_kube_dns is True:
            leader_set(auto_dns_provider='kube-dns')
        elif was_kube_dns is False:
            leader_set(auto_dns_provider='none')

    if is_flag_set('nrpe-external-master.available'):
        update_nrpe_config()


def add_rbac_roles():
    '''Update the known_tokens file with proper groups.'''

    tokens_fname = '/root/cdk/known_tokens.csv'
    tokens_backup_fname = '/root/cdk/known_tokens.csv.backup'
    move(tokens_fname, tokens_backup_fname)
    with open(tokens_fname, 'w') as ftokens:
        with open(tokens_backup_fname, 'r') as stream:
            for line in stream:
                record = line.strip().split(',')
                # token, username, user, groups
                if record[2] == 'admin' and len(record) == 3:
                    towrite = '{0},{1},{2},"{3}"\n'.format(record[0],
                                                           record[1],
                                                           record[2],
                                                           'system:masters')
                    ftokens.write(towrite)
                    continue
                if record[2] == 'kube_proxy':
                    towrite = '{0},{1},{2}\n'.format(record[0],
                                                     'system:kube-proxy',
                                                     'kube-proxy')
                    ftokens.write(towrite)
                    continue
                if record[2] == 'kube_controller_manager':
                    towrite = '{0},{1},{2}\n'.format(
                        record[0], 'system:kube-controller-manager',
                        'kube-controller-manager')
                    ftokens.write(towrite)
                    continue
                if record[2] == 'kubelet' and record[1] == 'kubelet':
                    continue

                ftokens.write('{}'.format(line))


def rename_file_idempotent(source, destination):
    if os.path.isfile(source):
        os.rename(source, destination)


def migrate_from_pre_snaps():
    # remove old states
    remove_state('kubernetes.components.installed')
    remove_state('kubernetes.dashboard.available')
    remove_state('kube-dns.available')
    remove_state('kubernetes-master.app_version.set')

    # disable old services
    pre_snap_services = ['kube-apiserver',
                         'kube-controller-manager',
                         'kube-scheduler']
    for service in pre_snap_services:
        service_stop(service)

    # rename auth files
    os.makedirs('/root/cdk', exist_ok=True)
    rename_file_idempotent('/etc/kubernetes/serviceaccount.key',
                           '/root/cdk/serviceaccount.key')
    rename_file_idempotent('/srv/kubernetes/basic_auth.csv',
                           '/root/cdk/basic_auth.csv')
    rename_file_idempotent('/srv/kubernetes/known_tokens.csv',
                           '/root/cdk/known_tokens.csv')

    # cleanup old files
    files = [
        "/lib/systemd/system/kube-apiserver.service",
        "/lib/systemd/system/kube-controller-manager.service",
        "/lib/systemd/system/kube-scheduler.service",
        "/etc/default/kube-defaults",
        "/etc/default/kube-apiserver.defaults",
        "/etc/default/kube-controller-manager.defaults",
        "/etc/default/kube-scheduler.defaults",
        "/home/ubuntu/kubectl",
        "/usr/local/bin/kubectl",
        "/usr/local/bin/kube-apiserver",
        "/usr/local/bin/kube-controller-manager",
        "/usr/local/bin/kube-scheduler",
        "/etc/kubernetes"
    ]
    for file in files:
        if os.path.isdir(file):
            hookenv.log("Removing directory: " + file)
            shutil.rmtree(file)
        elif os.path.isfile(file):
            hookenv.log("Removing file: " + file)
            os.remove(file)


@when('kubernetes-master.upgrade-specified')
def do_upgrade():
    install_snaps()
    remove_state('kubernetes-master.upgrade-needed')
    remove_state('kubernetes-master.upgrade-specified')


def install_snaps():
    channel = hookenv.config('channel')
    hookenv.status_set('maintenance', 'Installing core snap')
    snap.install('core')
    hookenv.status_set('maintenance', 'Installing kubectl snap')
    snap.install('kubectl', channel=channel, classic=True)
    hookenv.status_set('maintenance', 'Installing kube-apiserver snap')
    snap.install('kube-apiserver', channel=channel)
    hookenv.status_set('maintenance',
                       'Installing kube-controller-manager snap')
    snap.install('kube-controller-manager', channel=channel)
    hookenv.status_set('maintenance', 'Installing kube-scheduler snap')
    snap.install('kube-scheduler', channel=channel)
    hookenv.status_set('maintenance', 'Installing cdk-addons snap')
    snap.install('cdk-addons', channel=channel)
    hookenv.status_set('maintenance', 'Installing kube-proxy snap')
    snap.install('kube-proxy', channel=channel, classic=True)
    calculate_and_store_resource_checksums(checksum_prefix, snap_resources)
    db.set('snap.resources.fingerprint.initialised', True)
    set_state('kubernetes-master.snaps.installed')
    remove_state('kubernetes-master.components.started')


@when('kubernetes-master.snaps.installed',
      'leadership.is_leader')
@when_not('leadership.set.cohort_keys')
def create_or_update_cohort_keys():
    cohort_keys = {}
    for snapname in cohort_snaps:
        cohort_key = snap.create_cohort_snapshot(snapname)
        cohort_keys[snapname] = cohort_key
    leader_set(cohort_keys=json.dumps(cohort_keys))
    hookenv.log('Snap cohort keys have been created.')


@when('kubernetes-master.snaps.installed',
      'leadership.is_leader')
def check_cohort_updates():
    for snapname in cohort_snaps:
        if snap.is_refresh_available(snapname):
            leader_set(cohort_keys=None)
            return


@when('kubernetes-master.snaps.installed',
      'leadership.set.cohort_keys')
@when_none('coordinator.granted.cohort',
           'coordinator.requested.cohort')
def safely_join_cohort():
    '''Coordinate the rollout of snap refreshes.

    When cohort keys change, grab a lock so that only 1 unit in the
    application joins the new cohort at a time. This allows us to roll out
    snap refreshes without risking all units going down at once.
    '''
    # It's possible to join a cohort before snapd knows about the snap proxy.
    # When this happens, we'll join a cohort, yet install default snaps. We
    # won't refresh those until the leader keys change. Ensure we always
    # check for available refreshes even if the leader keys haven't changed.
    force_join = False
    for snapname in cohort_snaps:
        if snap.is_refresh_available(snapname):
            force_join = True
            break

    cohort_keys = leader_get('cohort_keys')
    # NB: initial data-changed is always true
    if data_changed('leader-cohorts', cohort_keys) or force_join:
        clear_flag('kubernetes-master.cohorts.joined')
        clear_flag('kubernetes-master.cohorts.sent')
        charms.coordinator.acquire('cohort')


@when('kubernetes-master.snaps.installed',
      'leadership.set.cohort_keys',
      'coordinator.granted.cohort')
@when_not('kubernetes-master.cohorts.joined')
def join_or_update_cohorts():
    '''Join or update a cohort snapshot.

    All units of this application (leader and followers) need to refresh their
    installed snaps to the current cohort snapshot.
    '''
    cohort_keys = json.loads(leader_get('cohort_keys'))
    for snapname in cohort_snaps:
        cohort_key = cohort_keys[snapname]
        if snap.is_installed(snapname):  # we also manage workers' cohorts
            hookenv.status_set('maintenance', 'Joining snap cohort.')
            snap.join_cohort_snapshot(snapname, cohort_key)
    hookenv.log('{} has joined the snap cohort'.format(hookenv.local_unit()))

    # If we have peers, tell them we've joined the cohort. This is needed so
    # we don't tell workers about cohorts until all masters are refreshed.
    kube_masters = endpoint_from_flag('kube-masters.connected')
    if kube_masters:
        kube_masters.set_cohort_keys(cohort_keys)

    set_flag('kubernetes-master.cohorts.joined')


@when('kubernetes-master.snaps.installed',
      'leadership.set.cohort_keys',
      'kubernetes-master.cohorts.joined',
      'kube-control.connected')
@when_not('kubernetes-master.cohorts.sent')
def send_cohorts():
    '''Send cohort information to workers.

    If we have peers, wait until all peers are updated before sending.
    Otherwise, we're a single unit k8s-master and can fire when connected.
    '''
    cohort_keys = json.loads(leader_get('cohort_keys'))
    kube_control = endpoint_from_flag('kube-control.connected')
    kube_masters = endpoint_from_flag('kube-masters.connected')

    if kube_masters:
        if is_flag_set('kube-masters.cohorts.ready'):
            kube_control.set_cohort_keys(cohort_keys)
            hookenv.log('{} (peer) sent cohort keys to workers'.format(
                hookenv.local_unit()))
        else:
            hookenv.log('Waiting for k8s-masters to agree on cohorts.')
            return
    else:
        kube_control.set_cohort_keys(cohort_keys)
        hookenv.log('{} (single) sent cohort keys to workers'.format(
            hookenv.local_unit()))

    set_flag('kubernetes-master.cohorts.sent')


@when('etcd.available')
@when('config.changed.enable-metrics')
def enable_metric_changed():
    """
    Trigger an api server update.

    :return: None
    """
    clear_flag('kubernetes-master.apiserver.configured')

    if is_state('leadership.is_leader'):
        configure_cdk_addons()


@when('config.changed.client_password', 'leadership.is_leader')
def password_changed():
    """Handle password change via the charms config."""
    password = hookenv.config('client_password')
    if password == "" and is_state('client.password.initialised'):
        # password_changed is called during an upgrade. Nothing to do.
        return
    elif password == "":
        # Password not initialised
        password = token_generator()
    setup_basic_auth(password, "admin", "admin", "system:masters")
    set_state('reconfigure.authentication.setup')
    remove_state('authentication.setup')
    set_state('client.password.initialised')


@when('config.changed.storage-backend')
def storage_backend_changed():
    remove_state('kubernetes-master.components.started')


@when('cni.connected')
@when_not('cni.configured')
def configure_cni(cni):
    ''' Set master configuration on the CNI relation. This lets the CNI
    subordinate know that we're the master so it can respond accordingly. '''
    cni.set_config(is_master=True, kubeconfig_path='')


@when('leadership.is_leader')
@when_not('authentication.setup')
def setup_leader_authentication():
    '''Setup basic authentication and token access for the cluster.'''
    service_key = '/root/cdk/serviceaccount.key'
    basic_auth = '/root/cdk/basic_auth.csv'
    known_tokens = '/root/cdk/known_tokens.csv'

    hookenv.status_set('maintenance', 'Rendering authentication templates.')

    keys = [service_key, basic_auth, known_tokens]
    # Try first to fetch data from an old leadership broadcast.
    if not get_keys_from_leader(keys) \
            or is_state('reconfigure.authentication.setup'):
        last_pass = get_password('basic_auth.csv', 'admin')
        setup_basic_auth(last_pass, 'admin', 'admin', 'system:masters')

        if not os.path.isfile(known_tokens):
            touch(known_tokens)

        # Generate the default service account token key
        os.makedirs('/root/cdk', exist_ok=True)
        if not os.path.isfile(service_key):
            cmd = ['openssl', 'genrsa', '-out', service_key,
                   '2048']
            check_call(cmd)
        remove_state('reconfigure.authentication.setup')

    # read service account key for syndication
    leader_data = {}
    for f in [known_tokens, basic_auth, service_key]:
        with open(f, 'r') as fp:
            leader_data[f] = fp.read()

    # this is slightly opaque, but we are sending file contents under its file
    # path as a key.
    # eg:
    # {'/root/cdk/serviceaccount.key': 'RSA:2471731...'}
    leader_set(leader_data)
    remove_state('kubernetes-master.components.started')
    set_state('authentication.setup')


@when_not('leadership.is_leader')
def setup_non_leader_authentication():

    service_key = '/root/cdk/serviceaccount.key'
    basic_auth = '/root/cdk/basic_auth.csv'
    known_tokens = '/root/cdk/known_tokens.csv'

    keys = [service_key, basic_auth, known_tokens]
    # The source of truth for non-leaders is the leader.
    # Therefore we overwrite_local with whatever the leader has.
    if not get_keys_from_leader(keys, overwrite_local=True):
        # the keys were not retrieved. Non-leaders have to retry.
        return

    if not any_file_changed(keys) and is_state('authentication.setup'):
        # No change detected and we have already setup the authentication
        return

    hookenv.status_set('maintenance', 'Rendering authentication templates.')

    remove_state('kubernetes-master.components.started')
    set_state('authentication.setup')


def get_keys_from_leader(keys, overwrite_local=False):
    """
    Gets the broadcasted keys from the leader and stores them in
    the corresponding files.

    Args:
        keys: list of keys. Keys are actually files on the FS.

    Returns: True if all key were fetched, False if not.

    """
    # This races with other codepaths, and seems to require being created first
    # This block may be extracted later, but for now seems to work as intended
    os.makedirs('/root/cdk', exist_ok=True)

    for k in keys:
        # If the path does not exist, assume we need it
        if not os.path.exists(k) or overwrite_local:
            # Fetch data from leadership broadcast
            contents = leader_get(k)
            # Default to logging the warning and wait for leader data to be set
            if contents is None:
                hookenv.log('Missing content for file {}'.format(k))
                return False
            # Write out the file and move on to the next item
            with open(k, 'w+') as fp:
                fp.write(contents)
                fp.write('\n')

    return True


@when('kubernetes-master.snaps.installed')
def set_app_version():
    ''' Declare the application version to juju '''
    version = check_output(['kube-apiserver', '--version'])
    hookenv.application_version_set(version.split(b' v')[-1].rstrip())


@hookenv.atstart
def check_vault_pending():
    try:
        goal_state = hookenv.goal_state()
    except NotImplementedError:
        goal_state = {}
    vault_kv_goal = 'vault-kv' in goal_state.get('relations', {})
    vault_kv_connected = is_state('vault-kv.connected')
    vault_kv_related = vault_kv_goal or vault_kv_connected
    vault_kv_ready = is_state('layer.vault-kv.ready')
    if vault_kv_related and not vault_kv_ready:
        set_flag('kubernetes-master.vault-kv.pending')
    else:
        clear_flag('kubernetes-master.vault-kv.pending')


@hookenv.atexit
def set_final_status():
    ''' Set the final status of the charm as we leave hook execution '''
    try:
        goal_state = hookenv.goal_state()
    except NotImplementedError:
        goal_state = {}

    if is_flag_set('kubernetes-master.secure-storage.failed'):
        hookenv.status_set('blocked',
                           'Failed to configure encryption; '
                           'secrets are unencrypted or inaccessible')
        return
    elif is_flag_set('kubernetes-master.secure-storage.created'):
        if not encryption_config_path().exists():
            hookenv.status_set('blocked',
                               'VaultLocker containing encryption config '
                               'unavailable')
            return

    vsphere_joined = is_state('endpoint.vsphere.joined')
    azure_joined = is_state('endpoint.azure.joined')
    cloud_blocked = is_state('kubernetes-master.cloud.blocked')
    if vsphere_joined and cloud_blocked:
        hookenv.status_set('blocked',
                           'vSphere integration requires K8s 1.12 or greater')
        return
    if azure_joined and cloud_blocked:
        hookenv.status_set('blocked',
                           'Azure integration requires K8s 1.11 or greater')
        return

    if is_state('kubernetes-master.cloud.pending'):
        hookenv.status_set('waiting', 'Waiting for cloud integration')
        return

    if not is_state('kube-api-endpoint.available'):
        if 'kube-api-endpoint' in goal_state.get('relations', {}):
            status = 'waiting'
        else:
            status = 'blocked'
        hookenv.status_set(status, 'Waiting for kube-api-endpoint relation')
        return

    if not is_state('kube-control.connected'):
        if 'kube-control' in goal_state.get('relations', {}):
            status = 'waiting'
        else:
            status = 'blocked'
        hookenv.status_set(status, 'Waiting for workers.')
        return

    ks = endpoint_from_flag('keystone-credentials.available.auth')
    if ks and ks.api_version() == '2':
        msg = 'Keystone auth v2 detected. v3 is required.'
        hookenv.status_set('blocked', msg)
        return

    aws_iam = endpoint_from_flag('endpoint.aws-iam.ready')
    if aws_iam and ks:
        msg = 'Keystone and AWS IAM detected. Must select only one.'
        hookenv.status_set('blocked', msg)
        return

    upgrade_needed = is_state('kubernetes-master.upgrade-needed')
    upgrade_specified = is_state('kubernetes-master.upgrade-specified')
    if upgrade_needed and not upgrade_specified:
        msg = 'Needs manual upgrade, run the upgrade action'
        hookenv.status_set('blocked', msg)
        return

    try:
        get_dns_provider()
    except InvalidDnsProvider as e:
        if e.value == 'core-dns':
            msg = 'dns-provider=core-dns requires k8s 1.14+'
        else:
            msg = 'dns-provider=%s is invalid' % e.value
        hookenv.status_set('blocked', msg)
        return

    if is_state('kubernetes-master.vault-kv.pending'):
        hookenv.status_set('waiting', 'Waiting for encryption info from Vault '
                                      'to secure secrets')
        return

    if is_state('kubernetes-master.components.started'):
        # All services should be up and running at this point. Double-check...
        failing_services = master_services_down()
        if len(failing_services) != 0:
            msg = 'Stopped services: {}'.format(','.join(failing_services))
            hookenv.status_set('blocked', msg)
            return
    else:
        # if we don't have components starting, we're waiting for that and
        # shouldn't fall through to Kubernetes master running.
        if (is_state('cni.available')):
            hookenv.status_set('maintenance',
                               'Waiting for master components to start')
        else:
            hookenv.status_set('waiting',
                               'Waiting for CNI plugins to become available')
        return

    # Note that after this point, kubernetes-master.components.started is
    # always True.
    is_leader = is_state('leadership.is_leader')
    authentication_setup = is_state('authentication.setup')
    if not is_leader and not authentication_setup:
        hookenv.status_set('waiting', "Waiting on leader's crypto keys.")
        return

    addons_configured = is_state('cdk-addons.configured')
    if is_leader and not addons_configured:
        hookenv.status_set('waiting', 'Waiting to retry addon deployment')
        return

    try:
        unready = get_kube_system_pods_not_running()
    except FailedToGetPodStatus:
        hookenv.status_set('waiting', 'Waiting for kube-system pods to start')
        return

    if unready:
        msg = 'Waiting for {} kube-system pod{} to start'
        msg = msg.format(len(unready), "s"[len(unready) == 1:])
        hookenv.status_set('waiting', msg)
        return

    if hookenv.config('service-cidr') != service_cidr():
        msg = 'WARN: cannot change service-cidr, still using ' + service_cidr()
        hookenv.status_set('active', msg)
        return

    gpu_available = is_state('kube-control.gpu.available')
    gpu_enabled = is_state('kubernetes-master.gpu.enabled')
    if gpu_available and not gpu_enabled:
        msg = 'GPUs available. Set allow-privileged="auto" to enable.'
        hookenv.status_set('active', msg)
        return

    if is_state('ceph-storage.available') and \
            is_state('ceph-client.connected') and \
            is_state('kubernetes-master.privileged') and \
            not is_state('kubernetes-master.ceph.configured'):

        ceph_admin = endpoint_from_flag('ceph-storage.available')

        if get_version('kube-apiserver') >= (1, 12) and \
                not ceph_admin.key():
            hookenv.status_set(
                'waiting', 'Waiting for Ceph to provide a key.')
            return

    if is_leader and ks and \
       is_flag_set('kubernetes-master.keystone-policy-error'):
        hookenv.status_set('blocked', 'Invalid keystone policy file.')
        return

    if is_leader and ks and \
       not is_flag_set('kubernetes-master.keystone-policy-handled'):
        hookenv.status_set('waiting', 'Waiting to apply keystone policy file.')
        return

    hookenv.status_set('active', 'Kubernetes master running.')


def master_services_down():
    """Ensure master services are up and running.

    Return: list of failing services"""
    failing_services = []
    for service in master_services:
        daemon = 'snap.{}.daemon'.format(service)
        if not host.service_running(daemon):
            failing_services.append(service)
    return failing_services


def add_systemd_file_limit():
    directory = '/etc/systemd/system/snap.kube-apiserver.daemon.service.d'
    if not os.path.isdir(directory):
        os.makedirs(directory)

    file_name = 'file-limit.conf'
    path = os.path.join(directory, file_name)
    if not os.path.isfile(path):
        with open(path, 'w') as f:
            f.write('[Service]\n')
            f.write('LimitNOFILE=65535')


def add_systemd_restart_always():
    template = 'templates/service-always-restart.systemd-latest.conf'

    try:
        # Get the systemd version
        cmd = ['systemd', '--version']
        output = check_output(cmd).decode('UTF-8')
        line = output.splitlines()[0]
        words = line.split()
        assert words[0] == 'systemd'
        systemd_version = int(words[1])

        # Check for old version (for xenial support)
        if systemd_version < 230:
            template = 'templates/service-always-restart.systemd-229.conf'
    except Exception:
        traceback.print_exc()
        hookenv.log('Failed to detect systemd version, using latest template',
                    level='ERROR')

    for service in master_services:
        dest_dir = '/etc/systemd/system/snap.{}.daemon.service.d' \
            .format(service)
        os.makedirs(dest_dir, exist_ok=True)
        copyfile(template, '{}/always-restart.conf'.format(dest_dir))


def add_systemd_file_watcher():
    """Setup systemd file-watcher service.

    This service watches these files for changes:

    /root/cdk/basic_auth.csv
    /root/cdk/known_tokens.csv
    /root/cdk/serviceaccount.key

    If a file is changed, the service uses juju-run to invoke a script in a
    hook context on this unit. If this unit is the leader, the script will
    call leader-set to distribute the contents of these files to the
    non-leaders so they can sync their local copies to match.

    """
    render(
        'cdk.master.leader.file-watcher.sh',
        '/usr/local/sbin/cdk.master.leader.file-watcher.sh',
        {}, perms=0o777)
    render(
        'cdk.master.leader.file-watcher.service',
        '/etc/systemd/system/cdk.master.leader.file-watcher.service',
        {'unit': hookenv.local_unit()}, perms=0o644)
    render(
        'cdk.master.leader.file-watcher.path',
        '/etc/systemd/system/cdk.master.leader.file-watcher.path',
        {}, perms=0o644)
    service_resume('cdk.master.leader.file-watcher.path')


@when('etcd.available', 'tls_client.certs.saved',
      'authentication.setup',
      'leadership.set.auto_storage_backend',
      'leadership.set.cluster_tag',
      'cni.available')
@when_not('kubernetes-master.components.started',
          'kubernetes-master.cloud.pending',
          'kubernetes-master.cloud.blocked',
          'kubernetes-master.vault-kv.pending',
          'tls_client.certs.changed',
          'tls_client.ca.written')
def start_master():
    '''Run the Kubernetes master components.'''
    hookenv.status_set('maintenance',
                       'Configuring the Kubernetes master services.')
    freeze_service_cidr()
    etcd = endpoint_from_flag('etcd.available')
    if not etcd.get_connection_string():
        # etcd is not returning a connection string. This happens when
        # the master unit disconnects from etcd and is ready to terminate.
        # No point in trying to start master services and fail. Just return.
        return

    # TODO: Make sure below relation is handled on change
    # https://github.com/kubernetes/kubernetes/issues/43461
    handle_etcd_relation(etcd)

    # Set up additional systemd services
    add_systemd_restart_always()
    add_systemd_file_limit()
    add_systemd_file_watcher()
    add_systemd_iptables_patch()
    check_call(['systemctl', 'daemon-reload'])

    # Add CLI options to all components
    clear_flag('kubernetes-master.apiserver.configured')
    configure_controller_manager()
    configure_scheduler()

    # kube-proxy
    cni = endpoint_from_flag('cni.available')
    default_cni = hookenv.config('default-cni')
    cluster_cidr = cni.get_config(default=default_cni)['cidr']
    # Set bind address to work around node IP error when there's no kubelet
    # https://bugs.launchpad.net/charm-kubernetes-master/+bug/1841114
    bind_address = get_ingress_address('kube-control')
    configure_kube_proxy(configure_prefix,
                         ['127.0.0.1:8080'], cluster_cidr,
                         bind_address=bind_address)
    service_restart('snap.kube-proxy.daemon')

    set_state('kubernetes-master.components.started')
    hookenv.open_port(6443)


@when('tls_client.certs.changed')
def certs_changed():
    clear_flag('kubernetes-master.components.started')
    clear_flag('tls_client.certs.changed')


@when('tls_client.ca.written')
def ca_written():
    clear_flag('kubernetes-master.components.started')
    if is_state('leadership.is_leader'):
        if leader_get('kubernetes-master-addons-ca-in-use'):
            leader_set({'kubernetes-master-addons-restart-for-ca': True})
    clear_flag('tls_client.ca.written')


@when('etcd.available')
def etcd_data_change(etcd):
    ''' Etcd scale events block master reconfiguration due to the
        kubernetes-master.components.started state. We need a way to
        handle these events consistently only when the number of etcd
        units has actually changed '''

    # key off of the connection string
    connection_string = etcd.get_connection_string()

    # If the connection string changes, remove the started state to trigger
    # handling of the master components
    if data_changed('etcd-connect', connection_string):
        remove_state('kubernetes-master.components.started')

    # If the cert info changes, remove the started state to trigger
    # handling of the master components
    if data_changed('etcd-certs', etcd.get_client_credentials()):
        clear_flag('kubernetes-master.components.started')

    # We are the leader and the auto_storage_backend is not set meaning
    # this is the first time we connect to etcd.
    auto_storage_backend = leader_get('auto_storage_backend')
    is_leader = is_state('leadership.is_leader')
    if is_leader and not auto_storage_backend:
        if etcd.get_version().startswith('3.'):
            leader_set(auto_storage_backend='etcd3')
        else:
            leader_set(auto_storage_backend='etcd2')


@when('kube-control.connected')
@when('cdk-addons.configured')
def send_cluster_dns_detail(kube_control):
    ''' Send cluster DNS info '''
    try:
        dns_provider = get_dns_provider()
    except InvalidDnsProvider:
        hookenv.log(traceback.format_exc())
        return
    dns_enabled = dns_provider != 'none'
    dns_domain = hookenv.config('dns_domain')
    dns_ip = None
    if dns_enabled:
        try:
            dns_ip = get_dns_ip()
        except CalledProcessError:
            hookenv.log("DNS addon service not ready yet")
            return
    kube_control.set_dns(53, dns_domain, dns_ip, dns_enabled)


@when('kube-control.connected')
@when('snap.installed.kubectl')
@when('leadership.is_leader')
def create_service_configs(kube_control):
    """Create the users for kubelet"""
    should_restart = False
    # generate the username/pass for the requesting unit
    proxy_token = get_token('system:kube-proxy')
    if not proxy_token:
        setup_tokens(None, 'system:kube-proxy', 'kube-proxy')
        proxy_token = get_token('system:kube-proxy')
        should_restart = True

    client_token = get_token('admin')
    if not client_token:
        setup_tokens(None, 'admin', 'admin', "system:masters")
        client_token = get_token('admin')
        should_restart = True

    monitoring_token = get_token('system:monitoring')
    if not monitoring_token:
        setup_tokens(None, 'system:monitoring', 'system:monitoring')
        should_restart = True

    requests = kube_control.auth_user()
    for request in requests:
        username = request[1]['user']
        group = request[1]['group']
        if not username or not group:
            continue
        kubelet_token = get_token(username)
        if not kubelet_token:
            # Usernames have to be in the form of system:node:<nodeName>
            userid = "kubelet-{}".format(request[0].split('/')[1])
            setup_tokens(None, username, userid, group)
            kubelet_token = get_token(username)
            should_restart = True
        kube_control.sign_auth_request(request[0], username,
                                       kubelet_token, proxy_token,
                                       client_token)

    if should_restart:
        service_restart('snap.kube-apiserver.daemon')
        remove_state('authentication.setup')


@when('kube-api-endpoint.available')
def push_service_data():
    ''' Send configuration to the load balancer, and close access to the
    public interface '''
    kube_api = endpoint_from_flag('kube-api-endpoint.available')

    external_endpoints = kubernetes_master.get_external_lb_endpoints()
    if external_endpoints:
        addresses = [e[0] for e in external_endpoints]
        kube_api.configure(kubernetes_master.STANDARD_API_PORT,
                           addresses, addresses)
    else:
        # no external addresses configured, so rely on the interface layer
        # to use the ingress address for each relation
        kube_api.configure(kubernetes_master.STANDARD_API_PORT)


@when('certificates.available', 'kube-api-endpoint.available')
def send_data():
    '''Send the data that is required to create a server certificate for
    this server.'''
    kube_api_endpoint = endpoint_from_flag('kube-api-endpoint.available')

    # Use the public ip of this unit as the Common Name for the certificate.
    common_name = hookenv.unit_public_ip()

    # Get the SDN gateway based on the cidr address.
    kubernetes_service_ip = get_kubernetes_service_ip()

    # Get ingress address
    ingress_ip = get_ingress_address(kube_api_endpoint.endpoint_name)

    domain = hookenv.config('dns_domain')
    # Create SANs that the tls layer will add to the server cert.
    sans = [
        hookenv.unit_public_ip(),
        ingress_ip,
        socket.gethostname(),
        socket.getfqdn(),
        kubernetes_service_ip,
        'kubernetes',
        'kubernetes.{0}'.format(domain),
        'kubernetes.default',
        'kubernetes.default.svc',
        'kubernetes.default.svc.{0}'.format(domain)
    ]

    lb_addrs = [e[0] for e in kubernetes_master.get_lb_endpoints()]
    sans.extend(lb_addrs)

    # maybe they have extra names they want as SANs
    extra_sans = hookenv.config('extra_sans')
    if extra_sans and not extra_sans == "":
        sans.extend(extra_sans.split())

    # Request a server cert with this information.
    tls_client.request_server_cert(common_name, sorted(set(sans)),
                                   crt_path=server_crt_path,
                                   key_path=server_key_path)

    # Request a client cert for kubelet.
    tls_client.request_client_cert('system:kube-apiserver',
                                   crt_path=client_crt_path,
                                   key_path=client_key_path)


@when('config.changed.extra_sans', 'certificates.available',
      'kube-api-endpoint.available')
def update_certificates():
    # Using the config.changed.extra_sans flag to catch changes.
    # IP changes will take ~5 minutes or so to propagate, but
    # it will update.
    send_data()
    clear_flag('config.changed.extra_sans')


@when('kubernetes-master.components.started',
      'leadership.is_leader',
      'cdk-addons.reconfigure')
def reconfigure_cdk_addons():
    configure_cdk_addons()


@when('kubernetes-master.components.started',
      'leadership.is_leader',
      'leadership.set.cluster_tag')
def configure_cdk_addons():
    ''' Configure CDK addons '''
    remove_state('cdk-addons.reconfigure')
    remove_state('cdk-addons.configured')
    remove_state('kubernetes-master.aws.changed')
    remove_state('kubernetes-master.azure.changed')
    remove_state('kubernetes-master.gcp.changed')
    remove_state('kubernetes-master.openstack.changed')
    load_gpu_plugin = hookenv.config('enable-nvidia-plugin').lower()
    gpuEnable = (get_version('kube-apiserver') >= (1, 9) and
                 load_gpu_plugin == "auto" and
                 is_state('kubernetes-master.gpu.enabled'))
    # addons-registry is deprecated in 1.15, but it should take precedence
    # when configuring the cdk-addons snap until 1.17 is released.
    registry = hookenv.config('addons-registry')
    if registry and get_version('kube-apiserver') < (1, 17):
        hookenv.log('addons-registry is deprecated; '
                    'use image-registry instead')
    else:
        registry = hookenv.config('image-registry')
    dbEnabled = str(hookenv.config('enable-dashboard-addons')).lower()
    try:
        dnsProvider = get_dns_provider()
    except InvalidDnsProvider:
        hookenv.log(traceback.format_exc())
        return
    metricsEnabled = str(hookenv.config('enable-metrics')).lower()
    default_storage = ''
    dashboard_auth = str(hookenv.config('dashboard-auth')).lower()
    ceph = {}
    ceph_ep = endpoint_from_flag('ceph-storage.available')
    if (ceph_ep and ceph_ep.key() and
            is_state('kubernetes-master.ceph.configured') and
            get_version('kube-apiserver') >= (1, 12)):
        cephEnabled = "true"
        b64_ceph_key = base64.b64encode(ceph_ep.key().encode('utf-8'))
        ceph['admin_key'] = b64_ceph_key.decode('ascii')
        ceph['fsid'] = ceph_ep.fsid()
        ceph['kubernetes_key'] = b64_ceph_key.decode('ascii')
        ceph['mon_hosts'] = ceph_ep.mon_hosts()
        default_storage = hookenv.config('default-storage')
<<<<<<< HEAD
        cephFsEnabled = kubernetes_master.query_cephfs_enabled(ceph_ep)
        cephFsEnabled = str(cephFsEnabled).lower()
=======
        if kubernetes_master.query_cephfs_enabled():
            cephFsEnabled = "true"
            ceph['fsname'] = kubernetes_master.get_cephfs_fsname()
        else:
            cephFsEnabled = "false"
>>>>>>> 5190fed1
    else:
        cephEnabled = "false"
        cephFsEnabled = "false"

    keystone = {}
    ks = endpoint_from_flag('keystone-credentials.available.auth')
    if ks:
        keystoneEnabled = "true"
        keystone['cert'] = '/root/cdk/server.crt'
        keystone['key'] = '/root/cdk/server.key'
        keystone['url'] = '{}://{}:{}/v{}'.format(ks.credentials_protocol(),
                                                  ks.credentials_host(),
                                                  ks.credentials_port(),
                                                  ks.api_version())
        keystone['keystone-ca'] = hookenv.config('keystone-ssl-ca')
    else:
        keystoneEnabled = "false"

    if dashboard_auth == 'auto':
        if ks:
            dashboard_auth = 'token'
        else:
            dashboard_auth = 'basic'

    enable_aws = str(is_flag_set('endpoint.aws.ready')).lower()
    enable_azure = str(is_flag_set('endpoint.azure.ready')).lower()
    enable_gcp = str(is_flag_set('endpoint.gcp.ready')).lower()
    enable_openstack = str(is_flag_set('endpoint.openstack.ready')).lower()
    openstack = endpoint_from_flag('endpoint.openstack.ready')

    if is_state('kubernetes-master.cdk-addons.unique-cluster-tag'):
        cluster_tag = leader_get('cluster_tag')
    else:
        # allow for older upgraded charms to control when they start sending
        # the unique cluster tag to cdk-addons
        cluster_tag = 'kubernetes'

    args = [
        'kubeconfig=' + cdk_addons_kubectl_config_path,
        'arch=' + arch(),
        'dns-ip=' + get_deprecated_dns_ip(),
        'dns-domain=' + hookenv.config('dns_domain'),
        'registry=' + registry,
        'enable-dashboard=' + dbEnabled,
        'enable-metrics=' + metricsEnabled,
        'enable-gpu=' + str(gpuEnable).lower(),
        'enable-ceph=' + cephEnabled,
        'enable-cephfs='+cephFsEnabled,
        'ceph-admin-key=' + (ceph.get('admin_key', '')),
        'ceph-fsid=' + (ceph.get('fsid', '')),
        'ceph-fsname=' + (ceph.get('fsname', '')),
        'ceph-kubernetes-key=' + (ceph.get('admin_key', '')),
        'ceph-mon-hosts="' + (ceph.get('mon_hosts', '')) + '"',
        'default-storage=' + default_storage,
        'enable-keystone=' + keystoneEnabled,
        'keystone-cert-file=' + keystone.get('cert', ''),
        'keystone-key-file=' + keystone.get('key', ''),
        'keystone-server-url=' + keystone.get('url', ''),
        'keystone-server-ca=' + keystone.get('keystone-ca', ''),
        'dashboard-auth=' + dashboard_auth,
        'enable-aws=' + enable_aws,
        'enable-azure=' + enable_azure,
        'enable-gcp=' + enable_gcp,
        'enable-openstack=' + enable_openstack,
        'monitorstorage=' + hookenv.config('monitoring-storage'),
        'cluster-tag='+cluster_tag,
    ]
    if openstack:
        args.extend([
            'openstack-cloud-conf=' + base64.b64encode(
                generate_openstack_cloud_config().encode('utf-8')
            ).decode('utf-8'),
            'openstack-endpoint-ca=' + (openstack.endpoint_tls_ca or ''),
        ])
    if get_version('kube-apiserver') >= (1, 14):
        args.append('dns-provider=' + dnsProvider)
    else:
        enableKubeDNS = dnsProvider == 'kube-dns'
        args.append('enable-kube-dns=' + str(enableKubeDNS).lower())
    check_call(['snap', 'set', 'cdk-addons'] + args)
    if not addons_ready():
        remove_state('cdk-addons.configured')
        return

    set_state('cdk-addons.configured')
    leader_set({'kubernetes-master-addons-ca-in-use': True})
    if ks:
        leader_set({'keystone-cdk-addons-configured': True})
    else:
        leader_set({'keystone-cdk-addons-configured': None})


@retry(times=3, delay_secs=20)
def addons_ready():
    """
    Test if the add ons got installed

    Returns: True is the addons got applied

    """
    try:
        check_call(['cdk-addons.apply'])
        return True
    except CalledProcessError:
        hookenv.log("Addons are not ready yet.")
        return False


@when('ceph-storage.available')
def ceph_state_control():
    ''' Determine if we should remove the state that controls the re-render
    and execution of the ceph-relation-changed event because there
    are changes in the relationship data, and we should re-render any
    configs, keys, and/or service pre-reqs '''

    ceph_admin = endpoint_from_flag('ceph-storage.available')
    ceph_relation_data = {
        'mon_hosts': ceph_admin.mon_hosts(),
        'fsid': ceph_admin.fsid(),
        'auth_supported': ceph_admin.auth(),
        'hostname': socket.gethostname(),
        'key': ceph_admin.key()
    }

    # Re-execute the rendering if the data has changed.
    if data_changed('ceph-config', ceph_relation_data):
        remove_state('kubernetes-master.ceph.configured')


@when('kubernetes-master.ceph.configured')
@when_not('ceph-storage.available')
def ceph_storage_gone():
    # ceph has left, so clean up
    clear_flag('kubernetes-master.apiserver.configured')
    remove_state('kubernetes-master.ceph.configured')


@when('kubernetes-master.ceph.pools.created')
@when_not('ceph-client.connected')
def ceph_client_gone():
    # can't nuke pools, but we can't be certain that they
    # are still made when a new relation comes in
    remove_state('kubernetes-master.ceph.pools.created')


@when('etcd.available')
@when('ceph-storage.available')
@when_not('kubernetes-master.privileged')
@when_not('kubernetes-master.ceph.configured')
def ceph_storage_privilege():
    """
    Before we configure Ceph, we
    need to allow the master to
    run privileged containers.

    :return: None
    """
    clear_flag('kubernetes-master.apiserver.configured')


@when('ceph-client.connected')
@when('kubernetes-master.ceph.configured')
@when_not('kubernetes-master.ceph.pool.created')
def ceph_storage_pool():
    '''Once Ceph relation is ready,
    we need to add storage pools.

    :return: None
    '''
    hookenv.log('Creating Ceph pools.')
    ceph_client = endpoint_from_flag('ceph-client.connected')

    pools = [
        'xfs-pool',
        'ext4-pool'
    ]

    for pool in pools:
        hookenv.status_set(
            'maintenance',
            'Creating {} pool.'.format(pool)
        )
        try:
            ceph_client.create_pool(
                name=pool,
                replicas=3
            )
        except Exception as e:
            hookenv.status_set(
                'blocked',
                'Error creating {} pool: {}.'.format(
                    pool,
                    e
                )
            )

    set_state('kubernetes-master.ceph.pool.created')


@when('ceph-storage.available')
@when('kubernetes-master.privileged')
@when_not('kubernetes-master.ceph.configured')
def ceph_storage():
    '''Ceph on kubernetes will require a few things - namely a ceph
    configuration, and the ceph secret key file used for authentication.
    This method will install the client package, and render the requisit files
    in order to consume the ceph-storage relation.'''
    hookenv.log('Configuring Ceph.')

    ceph_admin = endpoint_from_flag('ceph-storage.available')

    # >=1.12 will use CSI.
    if get_version('kube-apiserver') >= (1, 12) and not ceph_admin.key():
        return  # Retry until Ceph gives us a key.

    # Enlist the ceph-admin key as a kubernetes secret
    if ceph_admin.key():
        encoded_key = base64.b64encode(ceph_admin.key().encode('utf-8'))
    else:
        # We didn't have a key, and cannot proceed. Do not set state and
        # allow this method to re-execute
        return

    # CSI isn't available, so we need to do it ourselves,
    if get_version('kube-apiserver') < (1, 12):
        try:
            # At first glance this is deceptive. The apply stanza will
            # create if it doesn't exist, otherwise it will update the
            # entry, ensuring our ceph-secret is always reflective of
            # what we have in /etc/ceph assuming we have invoked this
            # anytime that file would change.
            context = {'secret': encoded_key.decode('ascii')}
            render('ceph-secret.yaml', '/tmp/ceph-secret.yaml', context)
            cmd = ['kubectl', 'apply', '-f', '/tmp/ceph-secret.yaml']
            check_call(cmd)
            os.remove('/tmp/ceph-secret.yaml')
            set_state('kubernetes-master.ceph.pool.created')
        except:  # NOQA
            # The enlistment in kubernetes failed, return and
            # prepare for re-exec.
            return

    # When complete, set a state relating to configuration of the storage
    # backend that will allow other modules to hook into this and verify we
    # have performed the necessary pre-req steps to interface with a ceph
    # deployment.
    set_state('kubernetes-master.ceph.configured')


@when('nrpe-external-master.available')
@when_not('nrpe-external-master.initial-config')
def initial_nrpe_config():
    set_state('nrpe-external-master.initial-config')
    update_nrpe_config()


@when('config.changed.authorization-mode')
def switch_auth_mode(forced=False):
    config = hookenv.config()
    mode = config.get('authorization-mode')

    if data_changed('auth-mode', mode) or forced:
        # manage flags to handle rbac related resources
        if mode and 'rbac' in mode.lower():
            remove_state('kubernetes-master.remove.rbac')
            set_state('kubernetes-master.create.rbac')
        else:
            remove_state('kubernetes-master.create.rbac')
            set_state('kubernetes-master.remove.rbac')

        # set ourselves up to restart since auth mode has changed
        remove_state('kubernetes-master.components.started')


@when('leadership.is_leader',
      'kubernetes-master.components.started',
      'kubernetes-master.create.rbac')
def create_rbac_resources():
    rbac_proxy_path = '/root/cdk/rbac-proxy.yaml'

    # NB: when metrics and logs are retrieved by proxy, the 'user' is the
    # common name of the cert used to authenticate the proxied request.
    # The CN for /root/cdk/client.crt is 'system:kube-apiserver'
    # (see the send_data handler, above).
    proxy_users = [
        'client',
        'system:kube-apiserver'
    ]

    context = {'juju_application': hookenv.service_name(),
               'proxy_users': proxy_users}
    render('rbac-proxy.yaml', rbac_proxy_path, context)

    hookenv.log('Creating proxy-related RBAC resources.')
    if kubectl_manifest('apply', rbac_proxy_path):
        remove_state('kubernetes-master.create.rbac')
    else:
        msg = 'Failed to apply {}, will retry.'.format(rbac_proxy_path)
        hookenv.log(msg)


@when('leadership.is_leader',
      'kubernetes-master.components.started',
      'kubernetes-master.remove.rbac')
def remove_rbac_resources():
    rbac_proxy_path = '/root/cdk/rbac-proxy.yaml'
    if os.path.isfile(rbac_proxy_path):
        hookenv.log('Removing proxy-related RBAC resources.')
        if kubectl_manifest('delete', rbac_proxy_path):
            os.remove(rbac_proxy_path)
            remove_state('kubernetes-master.remove.rbac')
        else:
            msg = 'Failed to delete {}, will retry.'.format(rbac_proxy_path)
            hookenv.log(msg)
    else:
        # if we dont have the yaml, there's nothing for us to do
        remove_state('kubernetes-master.remove.rbac')


@when('kubernetes-master.components.started')
@when('nrpe-external-master.available')
@when_any('config.changed.nagios_context',
          'config.changed.nagios_servicegroups')
def update_nrpe_config():
    services = ['snap.{}.daemon'.format(s) for s in master_services]

    plugin = install_nagios_plugin_from_file('templates/nagios_plugin.py',
                                             'check_k8s_master.py')
    hostname = nrpe.get_nagios_hostname()
    current_unit = nrpe.get_nagios_unit_name()
    nrpe_setup = nrpe.NRPE(hostname=hostname)
    nrpe.add_init_service_checks(nrpe_setup, services, current_unit)
    nrpe_setup.add_check('k8s-api-server',
                         'Verify that the Kubernetes API server is accessible',
                         str(plugin))
    nrpe_setup.write()


@when_not('nrpe-external-master.available')
@when('nrpe-external-master.initial-config')
def remove_nrpe_config():
    # List of systemd services for which the checks will be removed
    services = ['snap.{}.daemon'.format(s) for s in master_services]

    remove_nagios_plugin('check_k8s_master.py')

    # The current nrpe-external-master interface doesn't handle a lot of logic,
    # use the charm-helpers code for now.
    hostname = nrpe.get_nagios_hostname()
    nrpe_setup = nrpe.NRPE(hostname=hostname)

    for service in services:
        nrpe_setup.remove_check(shortname=service)
    nrpe_setup.remove_check(shortname='k8s-api-server')
    remove_state('nrpe-external-master.initial-config')


def is_privileged():
    """Return boolean indicating whether or not to set allow-privileged=true.

    """
    privileged = hookenv.config('allow-privileged').lower()
    if privileged == 'auto':
        return \
            is_state('kubernetes-master.gpu.enabled') or \
            is_state('ceph-storage.available') or \
            is_state('endpoint.openstack.joined')
    else:
        return privileged == 'true'


@when('config.changed.allow-privileged')
@when('kubernetes-master.components.started')
def on_config_allow_privileged_change():
    """React to changed 'allow-privileged' config value.

    """
    remove_state('kubernetes-master.components.started')
    remove_state('config.changed.allow-privileged')


@when_any('config.changed.api-extra-args',
          'config.changed.audit-policy',
          'config.changed.audit-webhook-config',
          'config.changed.enable-keystone-authorization')
@when('kubernetes-master.components.started')
@when('leadership.set.auto_storage_backend')
@when('etcd.available')
def reconfigure_apiserver():
    clear_flag('kubernetes-master.apiserver.configured')


@when('config.changed.controller-manager-extra-args')
@when('kubernetes-master.components.started')
def on_config_controller_manager_extra_args_change():
    configure_controller_manager()


@when('config.changed.scheduler-extra-args')
@when('kubernetes-master.components.started')
def on_config_scheduler_extra_args_change():
    configure_scheduler()


@when('kube-control.gpu.available')
@when('kubernetes-master.components.started')
@when_not('kubernetes-master.gpu.enabled')
def on_gpu_available(kube_control):
    """The remote side (kubernetes-worker) is gpu-enabled.

    We need to run in privileged mode.

    """
    kube_version = get_version('kube-apiserver')
    config = hookenv.config()
    if (config['allow-privileged'].lower() == "false" and
            kube_version < (1, 9)):
        return

    remove_state('kubernetes-master.components.started')
    set_state('kubernetes-master.gpu.enabled')


@when('kubernetes-master.gpu.enabled')
@when('kubernetes-master.components.started')
@when_not('kubernetes-master.privileged')
def gpu_with_no_privileged():
    """We were in gpu mode, but the operator has set allow-privileged="false",
    so we can't run in gpu mode anymore.

    """
    if get_version('kube-apiserver') < (1, 9):
        remove_state('kubernetes-master.gpu.enabled')


@when('kube-control.connected')
@when_not('kube-control.gpu.available')
@when('kubernetes-master.gpu.enabled')
@when('kubernetes-master.components.started')
def gpu_departed(kube_control):
    """We were in gpu mode, but the workers informed us there is
    no gpu support anymore.

    """
    remove_state('kubernetes-master.gpu.enabled')


@hook('stop')
def shutdown():
    """ Stop the kubernetes master services

    """
    for service in master_services:
        service_stop('snap.%s.daemon' % service)


@when('certificates.ca.available',
      'certificates.client.cert.available',
      'authentication.setup')
def build_kubeconfig():
    '''Gather the relevant data for Kubernetes configuration objects and create
    a config object with that information.'''

    address, port = kubernetes_master.get_api_endpoint()
    server = 'https://{0}:{1}'.format(address, port)
    ca_exists = ca_crt_path.exists()
    client_pass = get_password('basic_auth.csv', 'admin')
    # Do we have everything we need?
    if ca_exists and client_pass:
        # drop keystone helper script?
        ks = endpoint_from_flag('keystone-credentials.available.auth')
        if ks:
            script_filename = 'kube-keystone.sh'
            keystone_path = os.path.join(os.sep, 'home', 'ubuntu',
                                         script_filename)
            context = {'protocol': ks.credentials_protocol(),
                       'address': ks.credentials_host(),
                       'port': ks.credentials_port(),
                       'version': ks.api_version()}
            render(script_filename, keystone_path, context)
        elif is_state('leadership.set.keystone-cdk-addons-configured'):
            # if addons are configured, we're going to do keystone
            # just not yet because we don't have creds
            hookenv.log('Keystone endpoint not found, will retry.')

        cluster_id = None
        aws_iam = endpoint_from_flag('endpoint.aws-iam.available')
        if aws_iam:
            cluster_id = aws_iam.get_cluster_id()

        # Create an absolute path for the kubeconfig file.
        kubeconfig_path = os.path.join(os.sep, 'home', 'ubuntu', 'config')

        # Create the kubeconfig on this system so users can access the cluster.
        hookenv.log('Writing kubeconfig file.')

        if ks:
            create_kubeconfig(kubeconfig_path, server, ca_crt_path,
                              user='admin', password=client_pass,
                              keystone=True, aws_iam_cluster_id=cluster_id)
        else:
            create_kubeconfig(kubeconfig_path, server, ca_crt_path,
                              user='admin', password=client_pass,
                              aws_iam_cluster_id=cluster_id)

        # Make the config file readable by the ubuntu users so juju scp works.
        cmd = ['chown', 'ubuntu:ubuntu', kubeconfig_path]
        check_call(cmd)

        # make a copy in a location shared by kubernetes-worker
        # and kubernete-master
        create_kubeconfig(kubeclientconfig_path, server, ca_crt_path,
                          user='admin', password=client_pass)

        # make a copy for cdk-addons to use
        create_kubeconfig(cdk_addons_kubectl_config_path, server, ca_crt_path,
                          user='admin', password=client_pass)

        # make a kubeconfig for kube-proxy
        proxy_token = get_token('system:kube-proxy')
        if not proxy_token:
            setup_tokens(None, 'system:kube-proxy', 'kube-proxy')
            proxy_token = get_token('system:kube-proxy')
        create_kubeconfig(kubeproxyconfig_path, server, ca_crt_path,
                          token=proxy_token, user='kube-proxy')

        controller_manager_token = get_token('system:kube-controller-manager')
        if not controller_manager_token:
            setup_tokens(None, 'system:kube-controller-manager',
                         'kube-controller-manager')
            controller_manager_token = \
                get_token('system:kube-controller-manager')
        address = get_ingress_address('kube-api-endpoint')
        server = 'https://{0}:{1}'.format(address, 6443)
        create_kubeconfig(kubecontrollermanagerconfig_path,
                          server, ca_crt_path,
                          token=controller_manager_token,
                          user='kube-controller-manager')


def get_dns_ip():
    return get_service_ip('kube-dns', namespace='kube-system')


def get_deprecated_dns_ip():
    '''We previously hardcoded the dns ip. This function returns the old
    hardcoded value for use with older versions of cdk_addons.'''
    interface = ipaddress.IPv4Interface(service_cidr())
    ip = interface.network.network_address + 10
    return ip.exploded


def get_kubernetes_service_ip():
    '''Get the IP address for the kubernetes service based on the cidr.'''
    interface = ipaddress.IPv4Interface(service_cidr())
    # Add .1 at the end of the network
    ip = interface.network.network_address + 1
    return ip.exploded


def handle_etcd_relation(reldata):
    ''' Save the client credentials and set appropriate daemon flags when
    etcd declares itself as available'''
    # Define where the etcd tls files will be kept.
    etcd_dir = '/root/cdk/etcd'

    # Create paths to the etcd client ca, key, and cert file locations.
    ca = os.path.join(etcd_dir, 'client-ca.pem')
    key = os.path.join(etcd_dir, 'client-key.pem')
    cert = os.path.join(etcd_dir, 'client-cert.pem')

    # Save the client credentials (in relation data) to the paths provided.
    reldata.save_client_credentials(key, cert, ca)


def remove_if_exists(path):
    try:
        os.remove(path)
    except FileNotFoundError:
        pass


def write_file_with_autogenerated_header(path, contents):
    with open(path, 'w') as f:
        header = '# Autogenerated by kubernetes-master charm'
        f.write(header + '\n' + contents)


@when('etcd.available')
@when_not('kubernetes-master.apiserver.configured')
def configure_apiserver():
    etcd_connection_string = \
        endpoint_from_flag('etcd.available').get_connection_string()
    if not etcd_connection_string:
        # etcd is not returning a connection string. This happens when
        # the master unit disconnects from etcd and is ready to terminate.
        # No point in trying to start master services and fail. Just return.
        return

    api_opts = {}

    if is_privileged():
        api_opts['allow-privileged'] = 'true'
        set_state('kubernetes-master.privileged')
    else:
        api_opts['allow-privileged'] = 'false'
        remove_state('kubernetes-master.privileged')

    # Handle static options for now
    api_opts['service-cluster-ip-range'] = service_cidr()
    api_opts['min-request-timeout'] = '300'
    api_opts['v'] = '4'
    api_opts['tls-cert-file'] = str(server_crt_path)
    api_opts['tls-private-key-file'] = str(server_key_path)
    api_opts['kubelet-certificate-authority'] = str(ca_crt_path)
    api_opts['kubelet-client-certificate'] = str(client_crt_path)
    api_opts['kubelet-client-key'] = str(client_key_path)
    api_opts['logtostderr'] = 'true'
    api_opts['insecure-bind-address'] = '127.0.0.1'
    api_opts['insecure-port'] = '8080'
    api_opts['storage-backend'] = getStorageBackend()
    api_opts['basic-auth-file'] = '/root/cdk/basic_auth.csv'

    api_opts['token-auth-file'] = '/root/cdk/known_tokens.csv'
    api_opts['service-account-key-file'] = '/root/cdk/serviceaccount.key'
    api_opts['kubelet-preferred-address-types'] = \
        'InternalIP,Hostname,InternalDNS,ExternalDNS,ExternalIP'
    api_opts['advertise-address'] = get_ingress_address('kube-control')

    etcd_dir = '/root/cdk/etcd'
    etcd_ca = os.path.join(etcd_dir, 'client-ca.pem')
    etcd_key = os.path.join(etcd_dir, 'client-key.pem')
    etcd_cert = os.path.join(etcd_dir, 'client-cert.pem')

    api_opts['etcd-cafile'] = etcd_ca
    api_opts['etcd-keyfile'] = etcd_key
    api_opts['etcd-certfile'] = etcd_cert
    api_opts['etcd-servers'] = etcd_connection_string

    # In Kubernetes 1.10 and later, some admission plugins are enabled by
    # default. The current list of default plugins can be found at
    # https://bit.ly/2meP9XT, listed under the '--enable-admission-plugins'
    # option.
    #
    # The list below need only include the plugins we want to enable
    # in addition to the defaults.

    admission_plugins = [
        'PersistentVolumeLabel',
    ]

    auth_mode = hookenv.config('authorization-mode')
    if 'Node' in auth_mode:
        admission_plugins.append('NodeRestriction')

    ks = endpoint_from_flag('keystone-credentials.available.auth')
    aws = endpoint_from_flag('endpoint.aws-iam.ready')

    # only one webhook at a time currently:
    # see https://github.com/kubernetes/kubernetes/issues/65874
    if ks and aws:
        hookenv.log('unable to have BOTH Keystone and '
                    'AWS IAM webhook auth at the same time!')
    elif aws:
        api_opts['authentication-token-webhook-config-file'] = aws_iam_webhook
    elif ks:
        ks_ip = None
        if ks:
            ks_ip = get_service_ip('k8s-keystone-auth-service',
                                   errors_fatal=False)
        if ks and ks_ip:
            os.makedirs(keystone_root, exist_ok=True)

            keystone_webhook = keystone_root + '/webhook.yaml'
            context = {}
            context['keystone_service_cluster_ip'] = ks_ip
            render('keystone-api-server-webhook.yaml',
                   keystone_webhook,
                   context)
            api_opts['authentication-token-webhook-config-file'] = keystone_webhook # noqa

            if hookenv.config('enable-keystone-authorization'):
                # if user wants authorization, enable it
                if 'Webhook' not in auth_mode:
                    auth_mode += ",Webhook"
                api_opts['authorization-webhook-config-file'] = keystone_webhook # noqa
            set_state('keystone.apiserver.configured')
        else:
            if ks and not ks_ip:
                hookenv.log('Unable to find k8s-keystone-auth-service '
                            'service. Will retry')
                # Note that we can get into a nasty state here
                # if the user has specified webhook and they're relying on
                # keystone auth to handle that, the api server will fail to
                # start because we push it Webhook and no webhook config.
                # We can't generate the config because we can't talk to the
                # apiserver to get the ip of the service to put into the
                # webhook template. A chicken and egg problem. To fix this,
                # remove Webhook if keystone is related and trying to come
                # up until we can find the service IP.
                if 'Webhook' in auth_mode:
                    auth_mode = ','.join([i for i in auth_mode.split(',')
                                         if i != 'Webhook'])
            elif is_state('leadership.set.keystone-cdk-addons-configured'):
                hookenv.log('Unable to find keystone endpoint. Will retry')
            remove_state('keystone.apiserver.configured')

    api_opts['authorization-mode'] = auth_mode
    api_opts['enable-admission-plugins'] = ','.join(admission_plugins)

    kube_version = get_version('kube-apiserver')

    if kube_version > (1, 6) and \
       hookenv.config('enable-metrics'):
        api_opts['requestheader-client-ca-file'] = str(ca_crt_path)
        api_opts['requestheader-allowed-names'] = \
            'system:kube-apiserver,client'
        api_opts['requestheader-extra-headers-prefix'] = 'X-Remote-Extra-'
        api_opts['requestheader-group-headers'] = 'X-Remote-Group'
        api_opts['requestheader-username-headers'] = 'X-Remote-User'
        api_opts['proxy-client-cert-file'] = str(client_crt_path)
        api_opts['proxy-client-key-file'] = str(client_key_path)
        api_opts['enable-aggregator-routing'] = 'true'
        api_opts['client-ca-file'] = str(ca_crt_path)

    api_cloud_config_path = cloud_config_path('kube-apiserver')
    if is_state('endpoint.aws.ready'):
        api_opts['cloud-provider'] = 'aws'
    elif is_state('endpoint.gcp.ready'):
        api_opts['cloud-provider'] = 'gce'
        api_opts['cloud-config'] = str(api_cloud_config_path)
    elif (is_state('endpoint.vsphere.ready') and
          get_version('kube-apiserver') >= (1, 12)):
        api_opts['cloud-provider'] = 'vsphere'
        api_opts['cloud-config'] = str(api_cloud_config_path)
    elif is_state('endpoint.azure.ready'):
        api_opts['cloud-provider'] = 'azure'
        api_opts['cloud-config'] = str(api_cloud_config_path)

    audit_root = '/root/cdk/audit'
    os.makedirs(audit_root, exist_ok=True)

    audit_log_path = audit_root + '/audit.log'
    api_opts['audit-log-path'] = audit_log_path
    api_opts['audit-log-maxsize'] = '100'
    api_opts['audit-log-maxbackup'] = '9'

    audit_policy_path = audit_root + '/audit-policy.yaml'
    audit_policy = hookenv.config('audit-policy')
    if audit_policy:
        write_file_with_autogenerated_header(audit_policy_path, audit_policy)
        api_opts['audit-policy-file'] = audit_policy_path
    else:
        remove_if_exists(audit_policy_path)

    audit_webhook_config_path = audit_root + '/audit-webhook-config.yaml'
    audit_webhook_config = hookenv.config('audit-webhook-config')
    if audit_webhook_config:
        write_file_with_autogenerated_header(audit_webhook_config_path,
                                             audit_webhook_config)
        api_opts['audit-webhook-config-file'] = audit_webhook_config_path
    else:
        remove_if_exists(audit_webhook_config_path)

    if is_flag_set('kubernetes-master.secure-storage.created'):
        api_opts['experimental-encryption-provider-config'] = \
            str(encryption_config_path())

    configure_kubernetes_service(configure_prefix, 'kube-apiserver',
                                 api_opts, 'api-extra-args')
    service_restart('snap.kube-apiserver.daemon')

    set_flag('kubernetes-master.apiserver.configured')


def configure_controller_manager():
    controller_opts = {}

    # Default to 3 minute resync. TODO: Make this configurable?
    controller_opts['min-resync-period'] = '3m'
    controller_opts['v'] = '2'
    controller_opts['root-ca-file'] = str(ca_crt_path)
    controller_opts['logtostderr'] = 'true'
    controller_opts['kubeconfig'] = kubecontrollermanagerconfig_path
    controller_opts['authorization-kubeconfig'] = \
        kubecontrollermanagerconfig_path
    controller_opts['authentication-kubeconfig'] = \
        kubecontrollermanagerconfig_path
    controller_opts['use-service-account-credentials'] = 'true'
    controller_opts['service-account-private-key-file'] = \
        '/root/cdk/serviceaccount.key'
    controller_opts['tls-cert-file'] = str(server_crt_path)
    controller_opts['tls-private-key-file'] = str(server_key_path)
    controller_opts['cluster-name'] = leader_get('cluster_tag')

    cm_cloud_config_path = cloud_config_path('kube-controller-manager')
    if is_state('endpoint.aws.ready'):
        controller_opts['cloud-provider'] = 'aws'
    elif is_state('endpoint.gcp.ready'):
        controller_opts['cloud-provider'] = 'gce'
        controller_opts['cloud-config'] = str(cm_cloud_config_path)
    elif (is_state('endpoint.vsphere.ready') and
          get_version('kube-apiserver') >= (1, 12)):
        controller_opts['cloud-provider'] = 'vsphere'
        controller_opts['cloud-config'] = str(cm_cloud_config_path)
    elif is_state('endpoint.azure.ready'):
        controller_opts['cloud-provider'] = 'azure'
        controller_opts['cloud-config'] = str(cm_cloud_config_path)

    configure_kubernetes_service(configure_prefix, 'kube-controller-manager',
                                 controller_opts,
                                 'controller-manager-extra-args')
    service_restart('snap.kube-controller-manager.daemon')


def configure_scheduler():
    scheduler_opts = {}

    scheduler_opts['v'] = '2'
    scheduler_opts['logtostderr'] = 'true'
    scheduler_opts['master'] = 'http://127.0.0.1:8080'

    configure_kubernetes_service(configure_prefix, 'kube-scheduler',
                                 scheduler_opts, 'scheduler-extra-args')

    service_restart('snap.kube-scheduler.daemon')


def setup_basic_auth(password=None, username='admin', uid='admin',
                     groups=None):
    '''Add or update an entry in /root/cdk/basic_auth.csv.'''
    htaccess = Path('/root/cdk/basic_auth.csv')
    htaccess.parent.mkdir(parents=True, exist_ok=True)

    if not password:
        password = token_generator()

    new_row = [password, username, uid] + ([groups] if groups else [])

    try:
        with htaccess.open('r') as f:
            rows = list(csv.reader(f))
    except FileNotFoundError:
        rows = []

    for row in rows:
        if row[1] == username or row[2] == uid:
            # update existing entry based on username or uid
            row[:] = new_row
            break
    else:
        # append new entry
        rows.append(new_row)

    with htaccess.open('w') as f:
        csv.writer(f).writerows(rows)


def setup_tokens(token, username, user, groups=None):
    '''Create a token file for kubernetes authentication.'''
    root_cdk = '/root/cdk'
    if not os.path.isdir(root_cdk):
        os.makedirs(root_cdk)
    known_tokens = os.path.join(root_cdk, 'known_tokens.csv')
    if not token:
        token = token_generator()
    with open(known_tokens, 'a') as stream:
        if groups:
            stream.write('{0},{1},{2},"{3}"\n'.format(token,
                                                      username,
                                                      user,
                                                      groups))
        else:
            stream.write('{0},{1},{2}\n'.format(token, username, user))


def get_password(csv_fname, user):
    '''Get the password of user within the csv file provided.'''
    root_cdk = '/root/cdk'
    tokens_fname = os.path.join(root_cdk, csv_fname)
    if not os.path.isfile(tokens_fname):
        return None
    with open(tokens_fname, 'r') as stream:
        for line in stream:
            record = line.split(',')
            if record[1] == user:
                return record[0]
    return None


def get_token(username):
    """Grab a token from the static file if present. """
    return get_password('known_tokens.csv', username)


def set_token(password, save_salt):
    ''' Store a token so it can be recalled later by token_generator.

    param: password - the password to be stored
    param: save_salt - the key to store the value of the token.'''
    db.set(save_salt, password)
    return db.get(save_salt)


def token_generator(length=32):
    ''' Generate a random token for use in passwords and account tokens.

    param: length - the length of the token to generate'''
    alpha = string.ascii_letters + string.digits
    token = ''.join(random.SystemRandom().choice(alpha) for _ in range(length))
    return token


@retry(times=3, delay_secs=1)
def get_pods(namespace='default'):
    try:
        output = kubectl(
            'get', 'po',
            '-n', namespace,
            '-o', 'json',
            '--request-timeout', '10s'
        ).decode('UTF-8')
        result = json.loads(output)
    except CalledProcessError:
        hookenv.log('failed to get {} pod status'.format(namespace))
        return None
    return result


class FailedToGetPodStatus(Exception):
    pass


def get_kube_system_pods_not_running():
    ''' Check pod status in the kube-system namespace. Throws
    FailedToGetPodStatus if unable to determine pod status. This can
    occur when the api server is not currently running. On success,
    returns a list of pods that are not currently running
    or an empty list if all are running.'''

    result = get_pods('kube-system')
    if result is None:
        raise FailedToGetPodStatus

    hookenv.log('Checking system pods status: {}'.format(', '.join(
        '='.join([pod['metadata']['name'], pod['status']['phase']])
        for pod in result['items'])))

    # Pods that are Running or Evicted (which should re-spawn) are
    # considered running
    not_running = [pod for pod in result['items']
                   if pod['status']['phase'] != 'Running'
                   and pod['status'].get('reason', '') != 'Evicted']

    pending = [pod for pod in result['items']
               if pod['status']['phase'] == 'Pending']
    any_pending = len(pending) > 0
    if is_state('endpoint.gcp.ready') and any_pending:
        poke_network_unavailable()
        return not_running

    return not_running


def poke_network_unavailable():
    """
    Work around https://github.com/kubernetes/kubernetes/issues/44254 by
    manually poking the status into the API server to tell the nodes they have
    a network route.

    This is needed because kubelet sets the NetworkUnavailable flag and expects
    the network plugin to clear it, which only kubenet does. There is some
    discussion about refactoring the affected code but nothing has happened
    in a while.
    """
    cmd = ['kubectl', 'get', 'nodes', '-o', 'json']

    try:
        output = check_output(cmd).decode('utf-8')
        nodes = json.loads(output)['items']
    except CalledProcessError:
        hookenv.log('failed to get kube-system nodes')
        return
    except (KeyError, json.JSONDecodeError) as e:
        hookenv.log('failed to parse kube-system node status '
                    '({}): {}'.format(e, output), hookenv.ERROR)
        return

    for node in nodes:
        node_name = node['metadata']['name']
        url = 'http://localhost:8080/api/v1/nodes/{}/status'.format(node_name)
        with urlopen(url) as response:
            code = response.getcode()
            body = response.read().decode('utf8')
        if code != 200:
            hookenv.log('failed to get node status from {} [{}]: {}'.format(
                url, code, body), hookenv.ERROR)
            return
        try:
            node_info = json.loads(body)
            conditions = node_info['status']['conditions']
            i = [c['type'] for c in conditions].index('NetworkUnavailable')
            if conditions[i]['status'] == 'True':
                hookenv.log('Clearing NetworkUnavailable from {}'.format(
                    node_name))
                conditions[i] = {
                    "type": "NetworkUnavailable",
                    "status": "False",
                    "reason": "RouteCreated",
                    "message": "Manually set through k8s api",
                }
                req = Request(url, method='PUT',
                              data=json.dumps(node_info).encode('utf8'),
                              headers={'Content-Type': 'application/json'})
                with urlopen(req) as response:
                    code = response.getcode()
                    body = response.read().decode('utf8')
                if code not in (200, 201, 202):
                    hookenv.log('failed to update node status [{}]: {}'.format(
                        code, body), hookenv.ERROR)
                    return
        except (json.JSONDecodeError, KeyError):
            hookenv.log('failed to parse node status: {}'.format(body),
                        hookenv.ERROR)
            return


def apiserverVersion():
    cmd = 'kube-apiserver --version'.split()
    version_string = check_output(cmd).decode('utf-8')
    return tuple(int(q) for q in re.findall("[0-9]+", version_string)[:3])


def touch(fname):
    try:
        os.utime(fname, None)
    except OSError:
        open(fname, 'a').close()


def getStorageBackend():
    storage_backend = hookenv.config('storage-backend')
    if storage_backend == 'auto':
        storage_backend = leader_get('auto_storage_backend')
    return storage_backend


@when('leadership.is_leader')
@when_not('leadership.set.cluster_tag')
def create_cluster_tag():
    cluster_tag = 'kubernetes-{}'.format(token_generator().lower())
    leader_set(cluster_tag=cluster_tag)


@when('leadership.set.cluster_tag',
      'kube-control.connected')
def send_cluster_tag():
    cluster_tag = leader_get('cluster_tag')
    kube_control = endpoint_from_flag('kube-control.connected')
    kube_control.set_cluster_tag(cluster_tag)


@when_not('kube-control.connected')
def clear_cluster_tag_sent():
    remove_state('kubernetes-master.cluster-tag-sent')


@when_any('endpoint.aws.joined',
          'endpoint.gcp.joined',
          'endpoint.openstack.joined',
          'endpoint.vsphere.joined',
          'endpoint.azure.joined')
@when_not('kubernetes-master.cloud.ready')
def set_cloud_pending():
    k8s_version = get_version('kube-apiserver')
    k8s_1_11 = k8s_version >= (1, 11)
    k8s_1_12 = k8s_version >= (1, 12)
    vsphere_joined = is_state('endpoint.vsphere.joined')
    azure_joined = is_state('endpoint.azure.joined')
    if (vsphere_joined and not k8s_1_12) or (azure_joined and not k8s_1_11):
        set_state('kubernetes-master.cloud.blocked')
    else:
        remove_state('kubernetes-master.cloud.blocked')
    set_state('kubernetes-master.cloud.pending')


@when_any('endpoint.aws.joined',
          'endpoint.gcp.joined',
          'endpoint.azure.joined')
@when('leadership.set.cluster_tag')
@when_not('kubernetes-master.cloud.request-sent')
def request_integration():
    hookenv.status_set('maintenance', 'requesting cloud integration')
    cluster_tag = leader_get('cluster_tag')
    if is_state('endpoint.aws.joined'):
        cloud = endpoint_from_flag('endpoint.aws.joined')
        cloud.tag_instance({
            'kubernetes.io/cluster/{}'.format(cluster_tag): 'owned',
            'k8s.io/role/master': 'true',
        })
        cloud.tag_instance_security_group({
            'kubernetes.io/cluster/{}'.format(cluster_tag): 'owned',
        })
        cloud.tag_instance_subnet({
            'kubernetes.io/cluster/{}'.format(cluster_tag): 'owned',
        })
        cloud.enable_object_storage_management(['kubernetes-*'])
        cloud.enable_load_balancer_management()
    elif is_state('endpoint.gcp.joined'):
        cloud = endpoint_from_flag('endpoint.gcp.joined')
        cloud.label_instance({
            'k8s-io-cluster-name': cluster_tag,
            'k8s-io-role-master': 'master',
        })
        cloud.enable_object_storage_management()
        cloud.enable_security_management()
    elif is_state('endpoint.azure.joined'):
        cloud = endpoint_from_flag('endpoint.azure.joined')
        cloud.tag_instance({
            'k8s-io-cluster-name': cluster_tag,
            'k8s-io-role-master': 'master',
        })
        cloud.enable_object_storage_management()
        cloud.enable_security_management()
    cloud.enable_instance_inspection()
    cloud.enable_network_management()
    cloud.enable_dns_management()
    cloud.enable_block_storage_management()
    set_state('kubernetes-master.cloud.request-sent')


@when_none('endpoint.aws.joined',
           'endpoint.gcp.joined',
           'endpoint.openstack.joined',
           'endpoint.vsphere.joined',
           'endpoint.azure.joined')
@when_any('kubernetes-master.cloud.pending',
          'kubernetes-master.cloud.request-sent',
          'kubernetes-master.cloud.blocked',
          'kubernetes-master.cloud.ready')
def clear_cloud_flags():
    remove_state('kubernetes-master.cloud.pending')
    remove_state('kubernetes-master.cloud.request-sent')
    remove_state('kubernetes-master.cloud.blocked')
    remove_state('kubernetes-master.cloud.ready')
    clear_flag('kubernetes-master.apiserver.configured')
    _kick_controller_manager()


@when_any('endpoint.aws.ready',
          'endpoint.gcp.ready',
          'endpoint.openstack.ready',
          'endpoint.vsphere.ready',
          'endpoint.azure.ready')
@when_not('kubernetes-master.cloud.blocked',
          'kubernetes-master.cloud.ready')
def cloud_ready():
    if is_state('endpoint.gcp.ready'):
        write_gcp_snap_config('kube-apiserver')
        write_gcp_snap_config('kube-controller-manager')
    elif is_state('endpoint.vsphere.ready'):
        _write_vsphere_snap_config('kube-apiserver')
        _write_vsphere_snap_config('kube-controller-manager')
    elif is_state('endpoint.azure.ready'):
        write_azure_snap_config('kube-apiserver')
        write_azure_snap_config('kube-controller-manager')
    remove_state('kubernetes-master.cloud.pending')
    set_state('kubernetes-master.cloud.ready')
    remove_state('kubernetes-master.components.started')  # force restart


@when('kubernetes-master.cloud.ready')
@when_any('endpoint.openstack.ready.changed',
          'endpoint.vsphere.ready.changed')
def update_cloud_config():
    '''Signal that cloud config has changed.

    Some clouds (openstack, vsphere) support runtime config that needs to be
    reflected in the k8s cloud config files when changed. Manage flags to
    ensure this happens.
    '''
    if is_state('endpoint.openstack.ready.changed'):
        remove_state('endpoint.openstack.ready.changed')
        set_state('kubernetes-master.openstack.changed')
    if is_state('endpoint.vsphere.ready.changed'):
        remove_state('kubernetes-master.cloud.ready')
        remove_state('endpoint.vsphere.ready.changed')


def _cdk_addons_template_path():
    return Path('/snap/cdk-addons/current/templates')


def _write_vsphere_snap_config(component):
    # vsphere requires additional cloud config
    vsphere = endpoint_from_flag('endpoint.vsphere.ready')

    # NB: vsphere provider will ask kube-apiserver and -controller-manager to
    # find a uuid from sysfs unless a global config value is set. Our strict
    # snaps cannot read sysfs, so let's do it in the charm. An invalid uuid is
    # not fatal for storage, but it will muddy the logs; try to get it right.
    uuid_file = '/sys/class/dmi/id/product_uuid'
    try:
        with open(uuid_file, 'r') as f:
            uuid = f.read().strip()
    except IOError as err:
        hookenv.log("Unable to read UUID from sysfs: {}".format(err))
        uuid = 'UNKNOWN'

    comp_cloud_config_path = cloud_config_path(component)
    comp_cloud_config_path.write_text('\n'.join([
        '[Global]',
        'insecure-flag = true',
        'datacenters = "{}"'.format(vsphere.datacenter),
        'vm-uuid = "VMware-{}"'.format(uuid),
        '[VirtualCenter "{}"]'.format(vsphere.vsphere_ip),
        'user = {}'.format(vsphere.user),
        'password = {}'.format(vsphere.password),
        '[Workspace]',
        'server = {}'.format(vsphere.vsphere_ip),
        'datacenter = "{}"'.format(vsphere.datacenter),
        'default-datastore = "{}"'.format(vsphere.datastore),
        'folder = "{}"'.format(vsphere.folder),
        'resourcepool-path = "{}"'.format(vsphere.respool_path),
        '[Disk]',
        'scsicontrollertype = "pvscsi"',
    ]))


@when('config.changed.keystone-policy')
@when('kubernetes-master.keystone-policy-handled')
def regen_keystone_policy():
    clear_flag('kubernetes-master.keystone-policy-handled')


@when('keystone-credentials.available.auth',
      'leadership.is_leader', 'kubernetes-master.apiserver.configured')
@when_not('kubernetes-master.keystone-policy-handled')
def generate_keystone_configmap():
    keystone_policy = hookenv.config('keystone-policy')
    if keystone_policy:
        os.makedirs(keystone_root, exist_ok=True)
        write_file_with_autogenerated_header(keystone_policy_path,
                                             keystone_policy)
        if kubectl_manifest('apply', keystone_policy_path):
            set_flag('kubernetes-master.keystone-policy-handled')
            clear_flag('kubernetes-master.keystone-policy-error')
        else:
            set_flag('kubernetes-master.keystone-policy-error')
    else:
        # a missing policy configmap will crashloop the pods, but...
        # what do we do in this situation. We could just do nothing,
        # but that isn't cool for the user so we surface an error
        # and wait for them to fix it.
        set_flag('kubernetes-master.keystone-policy-error')

    # note that information is surfaced to the user in
    # the code above where we write status. It will
    # notify the user we are waiting on the policy file
    # to apply if the keystone-credentials.available.auth
    # flag is set, but
    # kubernetes-master.keystone-policy-handled is not set.


@when('leadership.is_leader', 'kubernetes-master.keystone-policy-handled')
@when_not('keystone-credentials.available.auth')
def remove_keystone():
    clear_flag('kubernetes-master.apiserver.configured')
    if not os.path.exists(keystone_policy_path):
        clear_flag('kubernetes-master.keystone-policy-handled')
    elif kubectl_manifest('delete', keystone_policy_path):
        os.remove(keystone_policy_path)
        clear_flag('kubernetes-master.keystone-policy-handled')


@when('keystone-credentials.connected')
def setup_keystone_user():
    # This seems silly, but until we request a user from keystone
    # we don't get information about the keystone server...
    ks = endpoint_from_flag('keystone-credentials.connected')
    ks.request_credentials('k8s')


def _kick_controller_manager():
    if is_flag_set('kubernetes-master.components.started'):
        configure_controller_manager()


@when('keystone.credentials.configured',
      'leadership.set.keystone-cdk-addons-configured')
@when_not('keystone.apiserver.configured')
def keystone_kick_apiserver():
    clear_flag('kubernetes-master.apiserver.configured')


@when('keystone-credentials.available.auth', 'certificates.ca.available',
      'certificates.client.cert.available', 'authentication.setup',
      'etcd.available', 'leadership.set.keystone-cdk-addons-configured')
def keystone_config():
    # first, we have to have the service set up before we can render this stuff
    ks = endpoint_from_flag('keystone-credentials.available.auth')
    data = {
        'host': ks.credentials_host(),
        'proto': ks.credentials_protocol(),
        'port': ks.credentials_port(),
        'version': ks.api_version()
    }
    if data_changed('keystone', data):
        remove_state('keystone.credentials.configured')
        clear_flag('kubernetes-master.apiserver.configured')
        build_kubeconfig()
        generate_keystone_configmap()
        set_state('keystone.credentials.configured')


@when('layer.vault-kv.app-kv.set.encryption_key',
      'layer.vaultlocker.ready')
@when_not('kubernetes-master.secure-storage.created')
def create_secure_storage():
    encryption_conf_dir = encryption_config_path().parent
    encryption_conf_dir.mkdir(mode=0o700, parents=True, exist_ok=True)
    try:
        vaultlocker.create_encrypted_loop_mount(encryption_conf_dir)
    except vaultlocker.VaultLockerError:
        # One common cause of this would be deploying on lxd.
        # Should this be more fatal?
        hookenv.log(
            'Unable to create encrypted mount for storing encryption config.\n'
            '{}'.format(traceback.format_exc()), level=hookenv.ERROR)
        set_flag('kubernetes-master.secure-storage.failed')
        clear_flag('kubernetes-master.secure-storage.created')
    else:
        # TODO: If Vault isn't available, it's probably still better to encrypt
        # anyway and store the key in plaintext and leadership than to just
        # give up on encryption entirely.
        _write_encryption_config()
        # prevent an unnecessary service restart on this
        # unit since we've already handled the change
        clear_flag('layer.vault-kv.app-kv.changed.encryption_key')
        # mark secure storage as ready
        set_flag('kubernetes-master.secure-storage.created')
        clear_flag('kubernetes-master.secure-storage.failed')
        # restart to regen config
        clear_flag('kubernetes-master.apiserver.configured')


@when_not('layer.vaultlocker.ready')
@when('kubernetes-master.secure-storage.created')
def revert_secure_storage():
    clear_flag('kubernetes-master.secure-storage.created')
    clear_flag('kubernetes-master.secure-storage.failed')
    clear_flag('kubernetes-master.apiserver.configured')


@when('leadership.is_leader',
      'layer.vault-kv.ready')
@when_not('layer.vault-kv.app-kv.set.encryption_key')
def generate_encryption_key():
    app_kv = vault_kv.VaultAppKV()
    app_kv['encryption_key'] = token_generator(32)


@when('layer.vault-kv.app-kv.changed.encryption_key',
      'kubernetes-master.secure-storage.created')
def restart_apiserver_for_encryption_key():
    clear_flag('kubernetes-master.apiserver.configured')
    clear_flag('layer.vault-kv.app-kv.changed.encryption_key')


def _write_encryption_config():
    app_kv = vault_kv.VaultAppKV()
    encryption_config_path().parent.mkdir(parents=True, exist_ok=True)
    secret = app_kv['encryption_key']
    secret = base64.b64encode(secret.encode('utf8')).decode('utf8')
    host.write_file(
        path=str(encryption_config_path()),
        perms=0o600,
        content=yaml.safe_dump({
            'kind': 'EncryptionConfig',
            'apiVersion': 'v1',
            'resources': [{
                'resources': ['secrets'],
                'providers': [
                    {'aescbc': {
                        'keys': [{
                            'name': 'key1',
                            'secret': secret,
                        }],
                    }},
                    {'identity': {}},
                ]
            }],
        })
    )


@when_any('config.changed.ha-cluster-vip', 'config.changed.ha-cluster-dns')
def haconfig_changed():
    clear_flag('hacluster-configured')


@when('ha.connected', 'kubernetes-master.components.started')
@when_not('hacluster-configured')
def configure_hacluster():
    for service in master_services:
        daemon = 'snap.{}.daemon'.format(service)
        add_service_to_hacluster(service, daemon)

    # get a new cert
    if (is_state('certificates.available') and
            is_state('kube-api-endpoint.available')):
        send_data()

    # update workers
    if (is_state('kube-api-endpoint.available')):
        push_service_data()

    set_flag('hacluster-configured')


@when_not('ha.connected')
@when('hacluster-configured')
def remove_hacluster():
    for service in master_services:
        daemon = 'snap.{}.daemon'.format(service)
        remove_service_from_hacluster(service, daemon)

    # get a new cert
    if (is_state('certificates.available') and
            is_state('kube-api-endpoint.available')):
        send_data()
    # update workers
    if (is_state('kube-api-endpoint.available')):
        push_service_data()

    clear_flag('hacluster-configured')


class InvalidDnsProvider(Exception):
    def __init__(self, value):
        self.value = value


def get_dns_provider():
    valid_dns_providers = ['auto', 'core-dns', 'kube-dns', 'none']
    if get_version('kube-apiserver') < (1, 14):
        valid_dns_providers.remove('core-dns')

    dns_provider = hookenv.config('dns-provider').lower()
    if dns_provider not in valid_dns_providers:
        raise InvalidDnsProvider(dns_provider)

    if dns_provider == 'auto':
        dns_provider = leader_get('auto_dns_provider')
        # On new deployments, the first time this is called, auto_dns_provider
        # hasn't been set yet. We need to make a choice now.
        if not dns_provider:
            if 'core-dns' in valid_dns_providers:
                dns_provider = 'core-dns'
            else:
                dns_provider = 'kube-dns'

    # LP: 1833089. Followers end up here when setting final status; ensure only
    # leaders call leader_set.
    if is_state('leadership.is_leader'):
        leader_set(auto_dns_provider=dns_provider)
    return dns_provider


@when('kube-control.connected')
@when_not('kubernetes-master.sent-registry')
def send_registry_location():
    registry_location = hookenv.config('image-registry')
    kube_control = endpoint_from_flag('kube-control.connected')

    # Send registry to workers
    kube_control.set_registry_location(registry_location)

    # Construct and send the sandbox image (pause container) to our runtime
    runtime = endpoint_from_flag('endpoint.container-runtime.available')
    if runtime:
        uri = '{}/pause-{}:3.1'.format(registry_location, arch())
        runtime.set_config(
            sandbox_image=uri
        )

    set_flag('kubernetes-master.sent-registry')


@when('config.changed.image-registry')
def send_new_registry_location():
    clear_flag('kubernetes-master.sent-registry')


@when('leadership.is_leader',
      'leadership.set.kubernetes-master-addons-restart-for-ca',
      'kubernetes-master.components.started')
def restart_addons_for_ca():
    try:
        # Get deployments/daemonsets/statefulsets
        output = kubectl(
            'get', 'daemonset,deployment,statefulset',
            '-o', 'json',
            '--all-namespaces',
            '-l', 'cdk-restart-on-ca-change=true'
        ).decode('UTF-8')
        deployments = json.loads(output)['items']

        # Get ServiceAccounts
        service_account_names = set(
            (
                deployment['metadata']['namespace'],
                deployment['spec']['template']['spec'].get(
                    'serviceAccountName', 'default'
                )
            )
            for deployment in deployments
        )
        service_accounts = []
        for namespace, name in service_account_names:
            output = kubectl(
                'get', 'ServiceAccount', name,
                '-o', 'json',
                '-n', namespace
            ).decode('UTF-8')
            service_account = json.loads(output)
            service_accounts.append(service_account)

        # Get ServiceAccount secrets
        secret_names = set()
        for service_account in service_accounts:
            namespace = service_account['metadata']['namespace']
            for secret in service_account['secrets']:
                secret_names.add((namespace, secret['name']))
        secrets = []
        for namespace, name in secret_names:
            output = kubectl(
                'get', 'Secret', name,
                '-o', 'json',
                '-n', namespace
            ).decode('UTF-8')
            secret = json.loads(output)
            secrets.append(secret)

        # Check secrets have updated CA
        with open(ca_crt_path, 'rb') as f:
            ca = f.read()
        encoded_ca = base64.b64encode(ca).decode('UTF-8')
        mismatched_secrets = [
            secret for secret in secrets
            if secret['data']['ca.crt'] != encoded_ca
        ]
        if mismatched_secrets:
            hookenv.log(
                'ServiceAccount secrets do not have correct ca.crt: '
                + ','.join(
                    secret['metadata']['name'] for secret in mismatched_secrets
                )
            )
            hookenv.log('Waiting to retry restarting addons')
            return

        # Now restart the addons
        for deployment in deployments:
            kind = deployment['kind']
            namespace = deployment['metadata']['namespace']
            name = deployment['metadata']['name']
            hookenv.log('Restarting addon: %s %s %s' % (kind, namespace, name))
            kubectl(
                'rollout', 'restart', kind + '/' + name,
                '-n', namespace
            )

        leader_set({'kubernetes-master-addons-restart-for-ca': None})
    except Exception:
        hookenv.log(traceback.format_exc())
        hookenv.log('Waiting to retry restarting addons')


def add_systemd_iptables_patch():
    source = 'templates/kube-proxy-iptables-fix.sh'
    dest = '/usr/local/bin/kube-proxy-iptables-fix.sh'
    copyfile(source, dest)
    os.chmod(dest, 0o775)

    template = 'templates/service-iptables-fix.service'
    dest_dir = '/etc/systemd/system'
    os.makedirs(dest_dir, exist_ok=True)
    service_name = 'kube-proxy-iptables-fix.service'
    copyfile(template, '{}/{}'.format(dest_dir, service_name))

    check_call(['systemctl', 'daemon-reload'])

    # enable and run the service
    service_resume(service_name)


@when('leadership.is_leader',
      'kubernetes-master.components.started',
      'endpoint.prometheus.joined',
      'certificates.ca.available')
def register_prometheus_jobs():
    prometheus = endpoint_from_flag('endpoint.prometheus.joined')
    tls = endpoint_from_flag('certificates.ca.available')
    monitoring_token = get_token('system:monitoring')

    for relation in prometheus.relations:
        address, port = kubernetes_master.get_api_endpoint(relation)

        templates_dir = Path('templates')
        for job_file in Path('templates/prometheus').glob('*.yaml.j2'):
            prometheus.register_job(
                relation=relation,
                job_name=job_file.name.split('.')[0],
                job_data=yaml.safe_load(
                    render(source=str(job_file.relative_to(templates_dir)),
                           target=None,  # don't write file, just return data
                           context={
                               'k8s_api_address': address,
                               'k8s_api_port': port,
                               'k8s_token': monitoring_token,
                           })
                ),
                ca_cert=tls.root_ca_cert,
            )


def detect_telegraf():
    # Telegraf uses the implicit juju-info relation, which makes it difficult
    # to tell if it's related. The "best" option is to look for the subordinate
    # charm on disk.
    for charm_dir in Path('/var/lib/juju/agents').glob('unit-*/charm'):
        metadata = yaml.safe_load((charm_dir / 'metadata.yaml').read_text())
        if 'telegraf' in metadata['name']:
            return True
    else:
        return False


@when('leadership.is_leader',
      'kubernetes-master.components.started',
      'endpoint.grafana.joined')
def register_grafana_dashboards():
    grafana = endpoint_from_flag('endpoint.grafana.joined')

    # load conditional dashboards
    dash_dir = Path('templates/grafana/conditional')
    if is_flag_set('endpoint.prometheus.joined'):
        dashboard = (dash_dir / 'prometheus.json').read_text()
        grafana.register_dashboard('prometheus', json.loads(dashboard))
    if detect_telegraf():
        dashboard = (dash_dir / 'telegraf.json').read_text()
        grafana.register_dashboard('telegraf', json.loads(dashboard))

    # load automatic dashboards
    dash_dir = Path('templates/grafana/autoload')
    for dash_file in dash_dir.glob('*.json'):
        dashboard = dash_file.read_text()
        grafana.register_dashboard(dash_file.stem, json.loads(dashboard))


@when('endpoint.aws-iam.ready')
@when_not('kubernetes-master.aws-iam.configured')
def enable_aws_iam_webhook():
    # if etcd isn't available yet, we'll set this up later
    # when we start the api server.
    if is_flag_set('etcd.available'):
        # call the other things we need to update
        clear_flag('kubernetes-master.apiserver.configured')
        build_kubeconfig()
    set_flag('kubernetes-master.aws-iam.configured')


@when('kubernetes-master.components.started', 'endpoint.aws-iam.available')
def api_server_started():
    aws_iam = endpoint_from_flag('endpoint.aws-iam.available')
    if aws_iam:
        aws_iam.set_api_server_status(True)


@when_not('kubernetes-master.components.started')
@when('endpoint.aws-iam.available')
def api_server_stopped():
    aws_iam = endpoint_from_flag('endpoint.aws-iam.available')
    if aws_iam:
        aws_iam.set_api_server_status(False)


@when('kube-control.connected')
def send_default_cni():
    ''' Send the value of the default-cni config to the kube-control relation.
    This allows kubernetes-worker to use the same config value as well.
    '''
    default_cni = hookenv.config('default-cni')
    kube_control = endpoint_from_flag('kube-control.connected')
    kube_control.set_default_cni(default_cni)


@when('config.changed.default-cni')
def default_cni_changed():
    remove_state('kubernetes-master.components.started')<|MERGE_RESOLUTION|>--- conflicted
+++ resolved
@@ -1184,16 +1184,11 @@
         ceph['kubernetes_key'] = b64_ceph_key.decode('ascii')
         ceph['mon_hosts'] = ceph_ep.mon_hosts()
         default_storage = hookenv.config('default-storage')
-<<<<<<< HEAD
-        cephFsEnabled = kubernetes_master.query_cephfs_enabled(ceph_ep)
-        cephFsEnabled = str(cephFsEnabled).lower()
-=======
         if kubernetes_master.query_cephfs_enabled():
             cephFsEnabled = "true"
             ceph['fsname'] = kubernetes_master.get_cephfs_fsname()
         else:
             cephFsEnabled = "false"
->>>>>>> 5190fed1
     else:
         cephEnabled = "false"
         cephFsEnabled = "false"
