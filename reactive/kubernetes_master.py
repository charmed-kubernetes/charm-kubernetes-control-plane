--- conflicted
+++ resolved
@@ -172,60 +172,6 @@
     set_upgrade_needed()
 
 
-<<<<<<< HEAD
-# Returns True if a is subnet of b
-# This method is copied from cpython as it is available only from
-# python 3.7
-# https://github.com/python/cpython/blob/3.7/Lib/ipaddress.py#L1000
-def is_subnet_of(a, b):
-    try:
-        # Always false if one is v4 and the other is v6.
-        if a._version != b._version:
-            raise TypeError("{} and {} are not of the same version".format(
-                a, b))
-        return (b.network_address <= a.network_address and
-                b.broadcast_address >= a.broadcast_address)
-    except AttributeError:
-        raise TypeError("Unable to test subnet containment "
-                        "between {} and {}".format(a, b))
-
-
-def is_service_cidr_expansion():
-    service_cidr_from_db = db.get('kubernetes-master.service-cidr')
-    service_cidr_from_config = hookenv.config('service-cidr')
-    if not service_cidr_from_db:
-        return False
-
-    # Do not consider as expansion if both old and new service cidr are same
-    if service_cidr_from_db == service_cidr_from_config:
-        return False
-
-    current_service_cidr = ipaddress.ip_network(service_cidr_from_db)
-    new_service_cidr = ipaddress.ip_network(service_cidr_from_config)
-    if not is_subnet_of(current_service_cidr, new_service_cidr):
-        hookenv.log("WARN: New k8s service cidr not superset of old one")
-        return False
-
-    return True
-
-
-def service_cidr():
-    ''' Return the charm's service-cidr config '''
-    frozen_cidr = db.get('kubernetes-master.service-cidr')
-    return frozen_cidr or hookenv.config('service-cidr')
-
-
-def freeze_service_cidr():
-    ''' Freeze the service CIDR. Once the apiserver has started, we can no
-    longer safely change this value. '''
-    frozen_service_cidr = db.get('kubernetes-master.service-cidr')
-    if not frozen_service_cidr or is_service_cidr_expansion():
-        db.set('kubernetes-master.service-cidr', hookenv.config(
-            'service-cidr'))
-
-
-=======
->>>>>>> 36db4e9e
 def maybe_install_kube_proxy():
     if not snap.is_installed('kube-proxy'):
         channel = hookenv.config('channel')
@@ -318,8 +264,6 @@
 
     remove_state('kubernetes-master.system-monitoring-rbac-role.applied')
 
-<<<<<<< HEAD
-=======
 
 @hook('pre-series-upgrade')
 def pre_series_upgrade():
@@ -337,7 +281,6 @@
     # set ourselves up to restart
     remove_state('kubernetes-master.components.started')
 
->>>>>>> 36db4e9e
 
 def add_rbac_roles():
     '''Update the known_tokens file with proper groups.
@@ -638,14 +581,11 @@
             check_call(cmd)
         remove_state('reconfigure.authentication.setup')
 
-<<<<<<< HEAD
-=======
     # Write the admin token every time we setup authn to ensure we honor a
     # configured password.
     client_pass = hookenv.config('client_password') or get_token('admin')
     setup_tokens(client_pass, 'admin', 'admin', 'system:masters')
 
->>>>>>> 36db4e9e
     create_tokens_and_sign_auth_requests()
 
     # send auth files to followers via leadership data
@@ -1272,15 +1212,11 @@
 
 
 def create_tokens_and_sign_auth_requests():
-<<<<<<< HEAD
-    """Create tokens for the known_tokens.csv file"""
-=======
     """Create tokens for CK users and services."""
     # NB: This may be called before kube-apiserver is up when bootstrapping new
     # clusters with auth-webhook. In this case, setup_tokens will be a no-op.
     # We will re-enter this function once master services are available to
     # create proper secrets.
->>>>>>> 36db4e9e
     controller_manager_token = get_token('system:kube-controller-manager')
     if not controller_manager_token:
         setup_tokens(None, 'system:kube-controller-manager',
@@ -1290,13 +1226,10 @@
     if not proxy_token:
         setup_tokens(None, 'system:kube-proxy', 'kube-proxy')
         proxy_token = get_token('system:kube-proxy')
-<<<<<<< HEAD
-=======
 
     scheduler_token = get_token('system:kube-scheduler')
     if not scheduler_token:
         setup_tokens(None, 'system:kube-scheduler', 'system:kube-scheduler')
->>>>>>> 36db4e9e
 
     client_token = get_token('admin')
     if not client_token:
@@ -1320,11 +1253,6 @@
             userid = "kubelet-{}".format(request[0].split('/')[1])
             setup_tokens(None, username, userid, group)
             kubelet_token = get_token(username)
-<<<<<<< HEAD
-        kube_control.sign_auth_request(request[0], username,
-                                       kubelet_token, proxy_token,
-                                       client_token)
-=======
         # When bootstrapping a new cluster, we may not have all our secrets yet.
         # Do not let the kubelets start without all the needed tokens. We'll check
         # this each time 'authentication.setup' is cleared.
@@ -1335,7 +1263,6 @@
         else:
             hookenv.log('Missing required tokens for kubelet startup; will retry')
             break
->>>>>>> 36db4e9e
 
 
 @when('kube-api-endpoint.available')
@@ -2038,36 +1965,6 @@
 
         # make a kubeconfig for our services
         proxy_token = get_token('system:kube-proxy')
-<<<<<<< HEAD
-        create_kubeconfig(kubeproxyconfig_path, local_server, ca_crt_path,
-                          token=proxy_token, user='kube-proxy')
-
-        controller_manager_token = get_token('system:kube-controller-manager')
-        create_kubeconfig(kubecontrollermanagerconfig_path,
-                          local_server, ca_crt_path,
-                          token=controller_manager_token,
-                          user='kube-controller-manager')
-
-
-def get_dns_ip():
-    return get_service_ip('kube-dns', namespace='kube-system')
-
-
-def get_deprecated_dns_ip():
-    '''We previously hardcoded the dns ip. This function returns the old
-    hardcoded value for use with older versions of cdk_addons.'''
-    interface = ipaddress.IPv4Interface(service_cidr())
-    ip = interface.network.network_address + 10
-    return ip.exploded
-
-
-def get_kubernetes_service_ip():
-    '''Get the IP address for the kubernetes service based on the cidr.'''
-    interface = ipaddress.IPv4Interface(service_cidr())
-    # Add .1 at the end of the network
-    ip = interface.network.network_address + 1
-    return ip.exploded
-=======
         if proxy_token:
             create_kubeconfig(kubeproxyconfig_path, local_server, ca_crt_path,
                               token=proxy_token, user='kube-proxy')
@@ -2081,7 +1978,6 @@
         if scheduler_token:
             create_kubeconfig(kubeschedulerconfig_path, local_server, ca_crt_path,
                               token=scheduler_token, user='kube-scheduler')
->>>>>>> 36db4e9e
 
 
 def handle_etcd_relation(reldata):
@@ -2126,16 +2022,11 @@
         return
 
     # Update unit db service-cidr
-<<<<<<< HEAD
-    was_service_cidr_expanded = is_service_cidr_expansion()
-    freeze_service_cidr()
-=======
     was_service_cidr_expanded = kubernetes_master.is_service_cidr_expansion()
     kubernetes_master.freeze_service_cidr()
 
     cluster_cidr = kubernetes_common.cluster_cidr()
     service_cidr = kubernetes_master.service_cidr()
->>>>>>> 36db4e9e
 
     api_opts = {}
 
@@ -2332,14 +2223,10 @@
             return None
 
     hookenv.log('service-cidr expansion: Waiting for API service')
-<<<<<<< HEAD
-    expected_service_ip = get_kubernetes_service_ip()
-=======
     # First network is the default, which is used for the API service's address.
     # This logic will likely need to change once dual-stack services are
     # supported: https://bit.ly/2YlbxOx
     expected_service_ip = kubernetes_master.get_kubernetes_service_ips()[0]
->>>>>>> 36db4e9e
     actual_service_ip = _wait_for_svc_ip()
     if not actual_service_ip:
         hookenv.log('service-cidr expansion: Timed out waiting for API service')
