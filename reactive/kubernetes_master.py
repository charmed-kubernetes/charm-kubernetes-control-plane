#!/usr/local/sbin/charm-env python3

# Copyright 2015 The Kubernetes Authors.
#
# Licensed under the Apache License, Version 2.0 (the "License");
# you may not use this file except in compliance with the License.
# You may obtain a copy of the License at
#
#     http://www.apache.org/licenses/LICENSE-2.0
#
# Unless required by applicable law or agreed to in writing, software
# distributed under the License is distributed on an "AS IS" BASIS,
# WITHOUT WARRANTIES OR CONDITIONS OF ANY KIND, either express or implied.
# See the License for the specific language governing permissions and
# limitations under the License.

import base64
import os
import re
import shutil
import socket
import json
import traceback
import yaml

from shutil import move, copyfile
from pathlib import Path
from subprocess import check_call
from subprocess import check_output
from subprocess import CalledProcessError
from time import sleep
from urllib.request import Request, urlopen

import charms.coordinator
from charms.layer import snap
from charms.leadership import leader_get, leader_set
from charms.reactive import hook
from charms.reactive import remove_state, clear_flag
from charms.reactive import set_state, set_flag
from charms.reactive import is_state, is_flag_set, get_unset_flags, all_flags_set
from charms.reactive import endpoint_from_flag
from charms.reactive import when, when_any, when_not, when_none
from charms.reactive import register_trigger
from charms.reactive import data_changed, any_file_changed

from charms.layer import tls_client
from charms.layer import vaultlocker
from charms.layer import vault_kv

from charmhelpers.core import hookenv
from charmhelpers.core import host
from charmhelpers.core import unitdata
from charmhelpers.core.host import restart_on_change
from charmhelpers.core.host import service_pause, service_resume, service_stop
from charmhelpers.core.templating import render
from charmhelpers.contrib.charmsupport import nrpe

from charms.layer import kubernetes_master
from charms.layer import kubernetes_common

from charms.layer.hacluster import add_service_to_hacluster
from charms.layer.hacluster import remove_service_from_hacluster
from charms.layer.kubernetes_common import kubeclientconfig_path
from charms.layer.kubernetes_common import migrate_resource_checksums
from charms.layer.kubernetes_common import check_resources_for_upgrade_needed
from charms.layer.kubernetes_common import (
    calculate_and_store_resource_checksums,
)  # noqa
from charms.layer.kubernetes_common import arch
from charms.layer.kubernetes_common import service_restart
from charms.layer.kubernetes_common import get_ingress_address
from charms.layer.kubernetes_common import get_ingress_address6
from charms.layer.kubernetes_common import create_kubeconfig
from charms.layer.kubernetes_common import get_service_ip
from charms.layer.kubernetes_common import configure_kubernetes_service
from charms.layer.kubernetes_common import cloud_config_path
from charms.layer.kubernetes_common import encryption_config_path
from charms.layer.kubernetes_common import write_gcp_snap_config
from charms.layer.kubernetes_common import generate_openstack_cloud_config
from charms.layer.kubernetes_common import write_azure_snap_config
from charms.layer.kubernetes_common import configure_kube_proxy
from charms.layer.kubernetes_common import kubeproxyconfig_path
from charms.layer.kubernetes_common import get_version
from charms.layer.kubernetes_common import retry
from charms.layer.kubernetes_common import ca_crt_path
from charms.layer.kubernetes_common import server_crt_path
from charms.layer.kubernetes_common import server_key_path
from charms.layer.kubernetes_common import client_crt_path
from charms.layer.kubernetes_common import client_key_path
from charms.layer.kubernetes_common import kubectl, kubectl_manifest, kubectl_success
from charms.layer.kubernetes_common import _get_vmware_uuid

from charms.layer.nagios import install_nagios_plugin_from_file
from charms.layer.nagios import remove_nagios_plugin


# Override the default nagios shortname regex to allow periods, which we
# need because our bin names contain them (e.g. 'snap.foo.daemon'). The
# default regex in charmhelpers doesn't allow periods, but nagios itself does.
nrpe.Check.shortname_re = r"[\.A-Za-z0-9-_]+$"

snap_resources = [
    "kubectl",
    "kube-apiserver",
    "kube-controller-manager",
    "kube-scheduler",
    "cdk-addons",
    "kube-proxy",
]

master_services = [
    "kube-apiserver",
    "kube-controller-manager",
    "kube-scheduler",
    "kube-proxy",
]

cohort_snaps = snap_resources + ["kubelet"]


os.environ["PATH"] += os.pathsep + os.path.join(os.sep, "snap", "bin")
db = unitdata.kv()
checksum_prefix = "kubernetes-master.resource-checksums."
configure_prefix = "kubernetes-master.prev_args."
keystone_root = "/root/cdk/keystone"
keystone_policy_path = os.path.join(keystone_root, "keystone-policy.yaml")
kubecontrollermanagerconfig_path = "/root/cdk/kubecontrollermanagerconfig"
kubeschedulerconfig_path = "/root/cdk/kubeschedulerconfig"
cdk_addons_kubectl_config_path = "/root/cdk/cdk_addons_kubectl_config"
aws_iam_webhook = "/root/cdk/aws-iam-webhook.yaml"
auth_webhook_root = "/root/cdk/auth-webhook"
auth_webhook_conf = os.path.join(auth_webhook_root, "auth-webhook-conf.yaml")
auth_webhook_exe = os.path.join(auth_webhook_root, "auth-webhook.py")
auth_webhook_svc = "/etc/systemd/system/cdk.master.auth-webhook.service"

register_trigger(
    when="endpoint.aws.ready", set_flag="kubernetes-master.aws.changed"  # when set
)
register_trigger(
    when_not="endpoint.aws.ready",  # when cleared
    set_flag="kubernetes-master.aws.changed",
)
register_trigger(
    when="endpoint.azure.ready", set_flag="kubernetes-master.azure.changed"  # when set
)
register_trigger(
    when_not="endpoint.azure.ready",  # when cleared
    set_flag="kubernetes-master.azure.changed",
)
register_trigger(
    when="endpoint.gcp.ready", set_flag="kubernetes-master.gcp.changed"  # when set
)
register_trigger(
    when_not="endpoint.gcp.ready",  # when cleared
    set_flag="kubernetes-master.gcp.changed",
)
register_trigger(
    when="kubernetes-master.ceph.configured", set_flag="cdk-addons.reconfigure"
)
register_trigger(
    when_not="kubernetes-master.ceph.configured", set_flag="cdk-addons.reconfigure"
)
register_trigger(
    when="keystone-credentials.available", set_flag="cdk-addons.reconfigure"
)
register_trigger(
    when_not="keystone-credentials.available", set_flag="cdk-addons.reconfigure"
)
register_trigger(
    when="kubernetes-master.aws.changed", set_flag="cdk-addons.reconfigure"
)
register_trigger(
    when="kubernetes-master.azure.changed", set_flag="cdk-addons.reconfigure"
)
register_trigger(
    when="kubernetes-master.gcp.changed", set_flag="cdk-addons.reconfigure"
)
register_trigger(
    when="kubernetes-master.openstack.changed", set_flag="cdk-addons.reconfigure"
)
register_trigger(
    when_not="cni.available", clear_flag="kubernetes-master.components.started"
)
register_trigger(
    when="kube-control.requests.changed", clear_flag="authentication.setup"
)


def set_upgrade_needed(forced=False):
    set_state("kubernetes-master.upgrade-needed")
    config = hookenv.config()
    previous_channel = config.previous("channel")
    require_manual = config.get("require-manual-upgrade")
    hookenv.log("set upgrade needed")
    if previous_channel is None or not require_manual or forced:
        hookenv.log("forcing upgrade")
        set_state("kubernetes-master.upgrade-specified")


@when("config.changed.channel")
def channel_changed():
    set_upgrade_needed()


def maybe_install_kube_proxy():
    if not snap.is_installed("kube-proxy"):
        channel = hookenv.config("channel")
        hookenv.status_set("maintenance", "Installing kube-proxy snap")
        snap.install("kube-proxy", channel=channel, classic=True)
        calculate_and_store_resource_checksums(checksum_prefix, snap_resources)


@hook("install")
def fresh_install():
    # fresh installs should always send the unique cluster tag to cdk-addons
    set_state("kubernetes-master.cdk-addons.unique-cluster-tag")


@hook("upgrade-charm")
def check_for_upgrade_needed():
    """An upgrade charm event was triggered by Juju, react to that here."""
    hookenv.status_set("maintenance", "Checking resources")
    is_leader = is_state("leadership.is_leader")

    # migrate to new flags
    if is_state("kubernetes-master.restarted-for-cloud"):
        remove_state("kubernetes-master.restarted-for-cloud")
        set_state("kubernetes-master.cloud.ready")
    if is_state("kubernetes-master.cloud-request-sent"):
        # minor change, just for consistency
        remove_state("kubernetes-master.cloud-request-sent")
        set_state("kubernetes-master.cloud.request-sent")

    # ceph-storage.configured flag no longer exists
    remove_state("ceph-storage.configured")

    # reconfigure ceph. we need this in case we're reverting from ceph-csi back
    # to old ceph on Kubernetes 1.10 or 1.11
    remove_state("kubernetes-master.ceph.configured")

    migrate_from_pre_snaps()
    maybe_install_kube_proxy()
    update_certificates()
    switch_auth_mode(forced=True)

    # File-based auth is gone in 1.19; ensure any entries in basic_auth.csv are
    # added to known_tokens.csv, and any known_tokens entries are created as secrets.
    if not is_flag_set("kubernetes-master.basic-auth.migrated"):
        if kubernetes_master.migrate_auth_file(kubernetes_master.AUTH_BASIC_FILE):
            set_flag("kubernetes-master.basic-auth.migrated")
        else:
            hookenv.log(
                "Unable to migrate {} to {}".format(
                    kubernetes_master.AUTH_BASIC_FILE,
                    kubernetes_master.AUTH_TOKENS_FILE,
                )
            )
    if not is_flag_set("kubernetes-master.token-auth.migrated"):
        register_auth_webhook()
        add_rbac_roles()
        if kubernetes_master.migrate_auth_file(kubernetes_master.AUTH_TOKENS_FILE):
            set_flag("kubernetes-master.token-auth.migrated")
        else:
            hookenv.log(
                "Unable to migrate {} to Kubernetes secrets".format(
                    kubernetes_master.AUTH_TOKENS_FILE
                )
            )
    set_state("reconfigure.authentication.setup")
    remove_state("authentication.setup")

    if not db.get("snap.resources.fingerprint.initialised"):
        # We are here on an upgrade from non-rolling master
        # Since this upgrade might also include resource updates eg
        # juju upgrade-charm kubernetes-master --resource kube-any=my.snap
        # we take no risk and forcibly upgrade the snaps.
        # Forcibly means we do not prompt the user to call the upgrade action.
        set_upgrade_needed(forced=True)

    migrate_resource_checksums(checksum_prefix, snap_resources)
    if check_resources_for_upgrade_needed(checksum_prefix, snap_resources):
        set_upgrade_needed()

    # Set the auto storage backend to etcd2.
    auto_storage_backend = leader_get("auto_storage_backend")
    if not auto_storage_backend and is_leader:
        leader_set(auto_storage_backend="etcd2")

    if is_leader and not leader_get("auto_dns_provider"):
        was_kube_dns = hookenv.config().previous("enable-kube-dns")
        if was_kube_dns is True:
            leader_set(auto_dns_provider="kube-dns")
        elif was_kube_dns is False:
            leader_set(auto_dns_provider="none")

    if is_flag_set("nrpe-external-master.available"):
        update_nrpe_config()

    remove_state("kubernetes-master.system-monitoring-rbac-role.applied")


@hook("pre-series-upgrade")
def pre_series_upgrade():
    """Stop the kubernetes master services"""
    for service in master_services:
        service_pause("snap.%s.daemon" % service)


@hook("post-series-upgrade")
def post_series_upgrade():
    for service in master_services:
        service_resume("snap.%s.daemon" % service)
    # set ourselves up to restart
    remove_state("kubernetes-master.components.started")


@hook("leader-elected")
def leader_elected():
    clear_flag("authentication.setup")


def add_rbac_roles():
    """Update the known_tokens file with proper groups.

    DEPRECATED: Once known_tokens are migrated, group data will be stored in K8s
    secrets. Do not use this function after migrating to authn with secrets.
    """
    if is_flag_set("kubernetes-master.token-auth.migrated"):
        hookenv.log("Known tokens have migrated to secrets. Skipping group changes")
        return
    tokens_fname = "/root/cdk/known_tokens.csv"
    tokens_backup_fname = "/root/cdk/known_tokens.csv.backup"
    move(tokens_fname, tokens_backup_fname)
    with open(tokens_fname, "w") as ftokens:
        with open(tokens_backup_fname, "r") as stream:
            for line in stream:
                if line.startswith("#"):
                    continue
                record = line.strip().split(",")
                try:
                    # valid line looks like: token,username,user,groups
                    if record[2] == "admin" and len(record) == 3:
                        towrite = '{0},{1},{2},"{3}"\n'.format(
                            record[0], record[1], record[2], "system:masters"
                        )
                        ftokens.write(towrite)
                        continue
                    if record[2] == "kube_proxy":
                        towrite = "{0},{1},{2}\n".format(
                            record[0], "system:kube-proxy", "kube-proxy"
                        )
                        ftokens.write(towrite)
                        continue
                    if record[2] == "kube_controller_manager":
                        towrite = "{0},{1},{2}\n".format(
                            record[0],
                            "system:kube-controller-manager",
                            "kube-controller-manager",
                        )
                        ftokens.write(towrite)
                        continue
                    if record[2] == "kubelet" and record[1] == "kubelet":
                        continue
                except IndexError:
                    msg = "Skipping invalid line from {}: {}".format(
                        tokens_backup_fname, line
                    )
                    hookenv.log(msg, level=hookenv.DEBUG)
                    continue
                else:
                    ftokens.write("{}".format(line))


def rename_file_idempotent(source, destination):
    if os.path.isfile(source):
        os.rename(source, destination)


def migrate_from_pre_snaps():
    # remove old states
    remove_state("kubernetes.components.installed")
    remove_state("kubernetes.dashboard.available")
    remove_state("kube-dns.available")
    remove_state("kubernetes-master.app_version.set")

    # disable old services
    pre_snap_services = ["kube-apiserver", "kube-controller-manager", "kube-scheduler"]
    for service in pre_snap_services:
        service_stop(service)

    # rename auth files
    os.makedirs("/root/cdk", exist_ok=True)
    rename_file_idempotent(
        "/etc/kubernetes/serviceaccount.key", "/root/cdk/serviceaccount.key"
    )
    rename_file_idempotent("/srv/kubernetes/basic_auth.csv", "/root/cdk/basic_auth.csv")
    rename_file_idempotent(
        "/srv/kubernetes/known_tokens.csv", "/root/cdk/known_tokens.csv"
    )

    # cleanup old files
    files = [
        "/lib/systemd/system/kube-apiserver.service",
        "/lib/systemd/system/kube-controller-manager.service",
        "/lib/systemd/system/kube-scheduler.service",
        "/etc/default/kube-defaults",
        "/etc/default/kube-apiserver.defaults",
        "/etc/default/kube-controller-manager.defaults",
        "/etc/default/kube-scheduler.defaults",
        "/home/ubuntu/kubectl",
        "/usr/local/bin/kubectl",
        "/usr/local/bin/kube-apiserver",
        "/usr/local/bin/kube-controller-manager",
        "/usr/local/bin/kube-scheduler",
        "/etc/kubernetes",
    ]
    for file in files:
        if os.path.isdir(file):
            hookenv.log("Removing directory: " + file)
            shutil.rmtree(file)
        elif os.path.isfile(file):
            hookenv.log("Removing file: " + file)
            os.remove(file)


@when("kubernetes-master.upgrade-specified")
def do_upgrade():
    install_snaps()
    remove_state("kubernetes-master.upgrade-needed")
    remove_state("kubernetes-master.upgrade-specified")


def install_snaps():
    channel = hookenv.config("channel")
    hookenv.status_set("maintenance", "Installing core snap")
    snap.install("core")
    hookenv.status_set("maintenance", "Installing kubectl snap")
    snap.install("kubectl", channel=channel, classic=True)
    hookenv.status_set("maintenance", "Installing kube-apiserver snap")
    snap.install("kube-apiserver", channel=channel)
    hookenv.status_set("maintenance", "Installing kube-controller-manager snap")
    snap.install("kube-controller-manager", channel=channel)
    hookenv.status_set("maintenance", "Installing kube-scheduler snap")
    snap.install("kube-scheduler", channel=channel)
    hookenv.status_set("maintenance", "Installing cdk-addons snap")
    snap.install("cdk-addons", channel=channel)
    hookenv.status_set("maintenance", "Installing kube-proxy snap")
    snap.install("kube-proxy", channel=channel, classic=True)
    calculate_and_store_resource_checksums(checksum_prefix, snap_resources)
    db.set("snap.resources.fingerprint.initialised", True)
    set_state("kubernetes-master.snaps.installed")
    remove_state("kubernetes-master.components.started")


@when("kubernetes-master.snaps.installed", "leadership.is_leader")
@when_not("leadership.set.cohort_keys")
def create_or_update_cohort_keys():
    cohort_keys = {}
    for snapname in cohort_snaps:
        cohort_key = snap.create_cohort_snapshot(snapname)
        cohort_keys[snapname] = cohort_key
    leader_set(cohort_keys=json.dumps(cohort_keys))
    hookenv.log("Snap cohort keys have been created.", level=hookenv.INFO)

    # Prime revision info so we can detect changes later
    cohort_revs = kubernetes_master.get_snap_revs(cohort_snaps)
    data_changed("leader-cohort-revs", cohort_revs)
    hookenv.log(
        "Tracking cohort revisions: {}".format(cohort_revs), level=hookenv.DEBUG
    )


@when(
    "kubernetes-master.snaps.installed",
    "leadership.is_leader",
    "leadership.set.cohort_keys",
)
def check_cohort_updates():
    cohort_revs = kubernetes_master.get_snap_revs(cohort_snaps)
    if cohort_revs and data_changed("leader-cohort-revs", cohort_revs):
        leader_set(cohort_keys=None)
        hookenv.log("Snap cohort revisions have changed.", level=hookenv.INFO)


@when("kubernetes-master.snaps.installed", "leadership.set.cohort_keys")
@when_none("coordinator.granted.cohort", "coordinator.requested.cohort")
def safely_join_cohort():
    """Coordinate the rollout of snap refreshes.

    When cohort keys change, grab a lock so that only 1 unit in the
    application joins the new cohort at a time. This allows us to roll out
    snap refreshes without risking all units going down at once.
    """
    cohort_keys = leader_get("cohort_keys")
    # NB: initial data-changed is always true
    if data_changed("leader-cohorts", cohort_keys):
        clear_flag("kubernetes-master.cohorts.joined")
        clear_flag("kubernetes-master.cohorts.sent")
        charms.coordinator.acquire("cohort")


@when(
    "kubernetes-master.snaps.installed",
    "leadership.set.cohort_keys",
    "coordinator.granted.cohort",
)
@when_not("kubernetes-master.cohorts.joined")
def join_or_update_cohorts():
    """Join or update a cohort snapshot.

    All units of this application (leader and followers) need to refresh their
    installed snaps to the current cohort snapshot.
    """
    cohort_keys = json.loads(leader_get("cohort_keys"))
    for snapname in cohort_snaps:
        cohort_key = cohort_keys[snapname]
        if snap.is_installed(snapname):  # we also manage workers' cohorts
            hookenv.status_set("maintenance", "Joining snap cohort.")
            snap.join_cohort_snapshot(snapname, cohort_key)
    set_flag("kubernetes-master.cohorts.joined")
    hookenv.log("{} has joined the snap cohort".format(hookenv.local_unit()))


@when(
    "kubernetes-master.snaps.installed",
    "leadership.set.cohort_keys",
    "kubernetes-master.cohorts.joined",
    "kube-control.connected",
)
@when_not("kubernetes-master.cohorts.sent")
def send_cohorts():
    """Send cohort information to workers.

    If we have peers, wait until all peers are updated before sending.
    Otherwise, we're a single unit k8s-master and can fire when connected.
    """
    cohort_keys = json.loads(leader_get("cohort_keys"))
    kube_control = endpoint_from_flag("kube-control.connected")
    kube_masters = endpoint_from_flag("kube-masters.connected")

    # If we have peers, tell them we've joined the cohort. This is needed so
    # we don't tell workers about cohorts until all masters are in-sync.
    goal_peers = len(list(hookenv.expected_peer_units()))
    if goal_peers > 0:
        if kube_masters:
            # tell peers about the cohort keys
            kube_masters.set_cohort_keys(cohort_keys)
        else:
            msg = "Waiting for {} peers before setting the cohort.".format(goal_peers)
            hookenv.log(msg, level=hookenv.DEBUG)
            return

        if is_flag_set("kube-masters.cohorts.ready"):
            # tell workers about the cohort keys
            kube_control.set_cohort_keys(cohort_keys)
            hookenv.log(
                "{} (peer) sent cohort keys to workers".format(hookenv.local_unit())
            )
        else:
            msg = "Waiting for k8s-masters to agree on cohorts."
            hookenv.log(msg, level=hookenv.DEBUG)
            return
    else:
        # tell workers about the cohort keys
        kube_control.set_cohort_keys(cohort_keys)
        hookenv.log(
            "{} (single) sent cohort keys to workers".format(hookenv.local_unit())
        )

    set_flag("kubernetes-master.cohorts.sent")


@when("etcd.available")
@when("config.changed.enable-metrics")
def enable_metric_changed():
    """
    Trigger an api server update.

    :return: None
    """
    clear_flag("kubernetes-master.apiserver.configured")

    if is_state("leadership.is_leader"):
        configure_cdk_addons()


@when("config.changed.client_password", "leadership.is_leader")
def password_changed():
    """Handle password change by reconfiguring authentication."""
    remove_state("authentication.setup")


@when("config.changed.storage-backend")
def storage_backend_changed():
    remove_state("kubernetes-master.components.started")


@when("cni.connected")
@when_not("cni.configured")
def configure_cni(cni):
    """Set master configuration on the CNI relation. This lets the CNI
    subordinate know that we're the master so it can respond accordingly."""
    cni.set_config(is_master=True, kubeconfig_path="")


@when("leadership.is_leader")
@when_not("authentication.setup")
def setup_leader_authentication():
    """
    Setup service accounts and tokens for the cluster.

    As of 1.19 charms, this will also propogate a generic basic_auth.csv, which is
    merged into known_tokens.csv, which are migrated to secrets during upgrade-charm.
    """
    basic_auth = "/root/cdk/basic_auth.csv"
    known_tokens = "/root/cdk/known_tokens.csv"
    service_key = "/root/cdk/serviceaccount.key"
    os.makedirs("/root/cdk", exist_ok=True)

    hookenv.status_set("maintenance", "Rendering authentication templates.")

    keys = [basic_auth, known_tokens, service_key]
    # Try first to fetch data from an old leadership broadcast.
    if not get_keys_from_leader(keys) or is_state("reconfigure.authentication.setup"):
        kubernetes_master.deprecate_auth_file(basic_auth)
        set_flag("kubernetes-master.basic-auth.migrated")

        kubernetes_master.deprecate_auth_file(known_tokens)
        set_flag("kubernetes-master.token-auth.migrated")

        # Generate the default service account token key
        if not os.path.isfile(service_key):
            cmd = ["openssl", "genrsa", "-out", service_key, "2048"]
            check_call(cmd)
        remove_state("reconfigure.authentication.setup")

    # Write the admin token every time we setup authn to ensure we honor a
    # configured password.
    client_pass = hookenv.config("client_password") or get_token("admin")
    setup_tokens(client_pass, "admin", "admin", "system:masters")

    create_tokens_and_sign_auth_requests()

    # send auth files to followers via leadership data
    leader_data = {}
    for f in [basic_auth, known_tokens, service_key]:
        try:
            with open(f, "r") as fp:
                leader_data[f] = fp.read()
        except FileNotFoundError:
            pass

    # this is slightly opaque, but we are sending file contents under its file
    # path as a key.
    # eg:
    # {'/root/cdk/serviceaccount.key': 'RSA:2471731...'}
    leader_set(leader_data)

    remove_state("kubernetes-master.components.started")
    remove_state("kube-control.requests.changed")
    set_state("authentication.setup")


@when_not("leadership.is_leader")
def setup_non_leader_authentication():
    basic_auth = "/root/cdk/basic_auth.csv"
    known_tokens = "/root/cdk/known_tokens.csv"
    service_key = "/root/cdk/serviceaccount.key"

    # Starting with 1.19, we don't use csv auth files; handle changing secrets.
    secrets = {
        "admin": get_token("admin"),
        "kube-controller-manager": get_token("system:kube-controller-manager"),
        "kube-proxy": get_token("system:kube-proxy"),
        "kube-scheduler": get_token("system:kube-scheduler"),
    }
    if data_changed("secrets-data", secrets):
        set_flag("kubernetes-master.token-auth.migrated")
        build_kubeconfig()
        remove_state("kubernetes-master.components.started")

    keys = [basic_auth, known_tokens, service_key]
    # Pre-secrets, the source of truth for non-leaders is the leader.
    # Therefore we overwrite_local with whatever the leader has.
    if not get_keys_from_leader(keys, overwrite_local=True):
        # the keys were not retrieved. Non-leaders have to retry.
        return

    if any_file_changed(keys):
        remove_state("kubernetes-master.components.started")

    # Clear stale creds from the kube-control relation so that the leader can
    # assume full control of them.
    kube_control = endpoint_from_flag("kube-control.connected")
    if kube_control:
        kube_control.clear_creds()

    remove_state("kube-control.requests.changed")
    set_state("authentication.setup")


def get_keys_from_leader(keys, overwrite_local=False):
    """
    Gets the broadcasted keys from the leader and stores them in
    the corresponding files.

    Args:
        keys: list of keys. Keys are actually files on the FS.

    Returns: True if all key were fetched, False if not.

    """
    # This races with other codepaths, and seems to require being created first
    # This block may be extracted later, but for now seems to work as intended
    os.makedirs("/root/cdk", exist_ok=True)

    for k in keys:
        # If the path does not exist, assume we need it
        if not os.path.exists(k) or overwrite_local:
            # Fetch data from leadership broadcast
            contents = leader_get(k)
            # Default to logging the warning and wait for leader data to be set
            if contents is None:
                hookenv.log("Missing content for file {}".format(k))
                return False
            # Write out the file and move on to the next item
            with open(k, "w+") as fp:
                fp.write(contents)
                fp.write("\n")

    return True


@when("kubernetes-master.snaps.installed")
def set_app_version():
    """ Declare the application version to juju """
    version = check_output(["kube-apiserver", "--version"])
    hookenv.application_version_set(version.split(b" v")[-1].rstrip())


@hookenv.atstart
def check_vault_pending():
    try:
        goal_state = hookenv.goal_state()
    except NotImplementedError:
        goal_state = {}
    vault_kv_goal = "vault-kv" in goal_state.get("relations", {})
    vault_kv_connected = is_state("vault-kv.connected")
    vault_kv_related = vault_kv_goal or vault_kv_connected
    vault_kv_ready = is_state("layer.vault-kv.ready")
    if vault_kv_related and not vault_kv_ready:
        set_flag("kubernetes-master.vault-kv.pending")
    else:
        clear_flag("kubernetes-master.vault-kv.pending")


@hookenv.atexit
def set_final_status():
    """ Set the final status of the charm as we leave hook execution """
    try:
        goal_state = hookenv.goal_state()
    except NotImplementedError:
        goal_state = {}

    if is_flag_set("upgrade.series.in-progress"):
        hookenv.status_set("blocked", "Series upgrade in progress")
        return

    if not is_flag_set("certificates.available"):
        hookenv.status_set("blocked", "Missing relation to certificate authority.")
        return

    if is_flag_set("kubernetes-master.secure-storage.failed"):
        hookenv.status_set(
            "blocked",
            "Failed to configure encryption; "
            "secrets are unencrypted or inaccessible",
        )
        return
    elif is_flag_set("kubernetes-master.secure-storage.created"):
        if not encryption_config_path().exists():
            hookenv.status_set(
                "blocked", "VaultLocker containing encryption config " "unavailable"
            )
            return

    vsphere_joined = is_state("endpoint.vsphere.joined")
    azure_joined = is_state("endpoint.azure.joined")
    cloud_blocked = is_state("kubernetes-master.cloud.blocked")
    if vsphere_joined and cloud_blocked:
        hookenv.status_set(
            "blocked", "vSphere integration requires K8s 1.12 or greater"
        )
        return
    if azure_joined and cloud_blocked:
        hookenv.status_set("blocked", "Azure integration requires K8s 1.11 or greater")
        return

    if is_state("kubernetes-master.cloud.pending"):
        hookenv.status_set("waiting", "Waiting for cloud integration")
        return

    if not is_state("kube-api-endpoint.available"):
        if "kube-api-endpoint" in goal_state.get("relations", {}):
            status = "waiting"
        else:
            status = "blocked"
        hookenv.status_set(status, "Waiting for kube-api-endpoint relation")
        return

    if not is_state("kube-control.connected"):
        if "kube-control" in goal_state.get("relations", {}):
            status = "waiting"
        else:
            status = "blocked"
        hookenv.status_set(status, "Waiting for workers.")
        return

    ks = endpoint_from_flag("keystone-credentials.available")
    if ks and ks.api_version() == "2":
        msg = "Keystone auth v2 detected. v3 is required."
        hookenv.status_set("blocked", msg)
        return

    upgrade_needed = is_state("kubernetes-master.upgrade-needed")
    upgrade_specified = is_state("kubernetes-master.upgrade-specified")
    if upgrade_needed and not upgrade_specified:
        msg = "Needs manual upgrade, run the upgrade action"
        hookenv.status_set("blocked", msg)
        return

    try:
        get_dns_provider()
    except InvalidDnsProvider as e:
        if e.value == "core-dns":
            msg = "dns-provider=core-dns requires k8s 1.14+"
        else:
            msg = "dns-provider=%s is invalid" % e.value
        hookenv.status_set("blocked", msg)
        return

    if is_state("kubernetes-master.vault-kv.pending"):
        hookenv.status_set(
            "waiting", "Waiting for encryption info from Vault " "to secure secrets"
        )
        return

    if is_state("kubernetes-master.had-service-cidr-expanded"):
        hookenv.status_set(
            "waiting", "Waiting to retry updates for service-cidr expansion"
        )
        return

    if is_state("kubernetes-master.components.started"):
        # All services should be up and running at this point. Double-check...
        failing_services = master_services_down()
        if len(failing_services) != 0:
            msg = "Stopped services: {}".format(",".join(failing_services))
            hookenv.status_set("blocked", msg)
            return
    else:
        # if we don't have components starting, we're waiting for that and
        # shouldn't fall through to Kubernetes master running.
        if is_state("cni.available"):
            hookenv.status_set("maintenance", "Waiting for master components to start")
        else:
            hookenv.status_set("waiting", "Waiting for CNI plugins to become available")
        return

    # Note that after this point, kubernetes-master.components.started is
    # always True.
    is_leader = is_state("leadership.is_leader")
    authentication_setup = is_state("authentication.setup")
    if not is_leader and not authentication_setup:
        hookenv.status_set("waiting", "Waiting on leader's crypto keys.")
        return

    addons_configured = is_state("cdk-addons.configured")
    if is_leader and not addons_configured:
        hookenv.status_set("waiting", "Waiting to retry addon deployment")
        return

    if is_leader and not is_state(
        "kubernetes-master.system-monitoring-rbac-role.applied"
    ):
        msg = "Waiting to retry applying system:monitoring RBAC role"
        hookenv.status_set("waiting", msg)
        return

    try:
        unready = get_kube_system_pods_not_running()
    except FailedToGetPodStatus:
        hookenv.status_set("waiting", "Waiting for kube-system pods to start")
        return

    if unready:
        plural = "s" if len(unready) > 1 else ""
        msg = "Waiting for {} kube-system pod{} to start"
        msg = msg.format(len(unready), plural)
        hookenv.status_set("waiting", msg)
        return

    service_cidr = kubernetes_master.service_cidr()
    if hookenv.config("service-cidr") != service_cidr:
        msg = "WARN: cannot change service-cidr, still using " + service_cidr
        hookenv.status_set("active", msg)
        return

    gpu_available = is_state("kube-control.gpu.available")
    gpu_enabled = is_state("kubernetes-master.gpu.enabled")
    if gpu_available and not gpu_enabled:
        msg = 'GPUs available. Set allow-privileged="auto" to enable.'
        hookenv.status_set("active", msg)
        return

    if (
        is_state("ceph-storage.available")
        and is_state("ceph-client.connected")
        and is_state("kubernetes-master.privileged")
        and not is_state("kubernetes-master.ceph.configured")
    ):

        ceph_admin = endpoint_from_flag("ceph-storage.available")

        if get_version("kube-apiserver") >= (1, 12) and not ceph_admin.key():
            hookenv.status_set("waiting", "Waiting for Ceph to provide a key.")
            return

    if is_leader and ks and is_flag_set("kubernetes-master.keystone-policy-error"):
        hookenv.status_set("blocked", "Invalid keystone policy file.")
        return

    if (
        is_leader
        and ks
        and not is_flag_set("kubernetes-master.keystone-policy-handled")
    ):
        hookenv.status_set("waiting", "Waiting to apply keystone policy file.")
        return

    hookenv.status_set("active", "Kubernetes master running.")


def master_services_down():
    """Ensure master services are up and running.

    Return: list of failing services"""
    failing_services = []
    for service in master_services:
        daemon = "snap.{}.daemon".format(service)

        # Give each service up to a minute to become active; this is especially
        # needed now that controller-mgr/scheduler/proxy need the apiserver
        # to validate their token against a k8s secret.
        attempt = 0
        delay = 10
        times = 6
        while attempt < times:
            hookenv.log(
                "Checking if {} is active ({} / {})".format(daemon, attempt, times)
            )
            if host.service_running(daemon):
                break
            sleep(delay)
            attempt += 1
        else:
            failing_services.append(service)
    return failing_services


def add_systemd_file_limit():
    directory = "/etc/systemd/system/snap.kube-apiserver.daemon.service.d"
    if not os.path.isdir(directory):
        os.makedirs(directory)

    file_name = "file-limit.conf"
    path = os.path.join(directory, file_name)
    if not os.path.isfile(path):
        with open(path, "w") as f:
            f.write("[Service]\n")
            f.write("LimitNOFILE=65535")


def add_systemd_restart_always():
    template = "templates/service-always-restart.systemd-latest.conf"

    try:
        # Get the systemd version
        cmd = ["systemd", "--version"]
        output = check_output(cmd).decode("UTF-8")
        line = output.splitlines()[0]
        words = line.split()
        assert words[0] == "systemd"
        systemd_version = int(words[1])

        # Check for old version (for xenial support)
        if systemd_version < 230:
            template = "templates/service-always-restart.systemd-229.conf"
    except Exception:
        traceback.print_exc()
        hookenv.log(
            "Failed to detect systemd version, using latest template", level="ERROR"
        )

    for service in master_services:
        dest_dir = "/etc/systemd/system/snap.{}.daemon.service.d".format(service)
        os.makedirs(dest_dir, exist_ok=True)
        copyfile(template, "{}/always-restart.conf".format(dest_dir))


def add_systemd_file_watcher():
    """Setup systemd file-watcher service.

    This service watches these files for changes:

    /root/cdk/known_tokens.csv
    /root/cdk/serviceaccount.key

    If a file is changed, the service uses juju-run to invoke a script in a
    hook context on this unit. If this unit is the leader, the script will
    call leader-set to distribute the contents of these files to the
    non-leaders so they can sync their local copies to match.

    """
    render(
        "cdk.master.leader.file-watcher.sh",
        "/usr/local/sbin/cdk.master.leader.file-watcher.sh",
        {},
        perms=0o777,
    )
    render(
        "cdk.master.leader.file-watcher.service",
        "/etc/systemd/system/cdk.master.leader.file-watcher.service",
        {"unit": hookenv.local_unit()},
        perms=0o644,
    )
    render(
        "cdk.master.leader.file-watcher.path",
        "/etc/systemd/system/cdk.master.leader.file-watcher.path",
        {},
        perms=0o644,
    )
    service_resume("cdk.master.leader.file-watcher.path")


@when("etcd.available", "tls_client.certs.saved")
@restart_on_change(
    {
        auth_webhook_conf: ["cdk.master.auth-webhook"],
        auth_webhook_exe: ["cdk.master.auth-webhook"],
        auth_webhook_svc: ["cdk.master.auth-webhook"],
    }
)
def register_auth_webhook():
    """Render auth webhook templates and start the related service."""
    os.makedirs(auth_webhook_root, exist_ok=True)
    config = hookenv.config()

    # For 'api_ver', match the api version of the authentication.k8s.io TokenReview
    # that k8s-apiserver will be sending:
    #   https://kubernetes.io/docs/reference/generated/kubernetes-api/v1.18
    context = {
        "api_ver": "v1beta1",
        "charm_dir": hookenv.charm_dir(),
        "host": get_ingress_address("kube-api-endpoint"),
        "pidfile": "auth-webhook.pid",
        "port": 5000,
        "root_dir": auth_webhook_root,
    }

    context["aws_iam_endpoint"] = None
    if endpoint_from_flag("endpoint.aws-iam.ready"):
        aws_webhook = Path(aws_iam_webhook)
        if aws_webhook.exists():
            aws_yaml = yaml.safe_load(aws_webhook.read_text())
            try:
                context["aws_iam_endpoint"] = aws_yaml["clusters"][0]["cluster"][
                    "server"
                ]
            except (KeyError, TypeError):
                hookenv.log(
                    "Unable to find server in AWS IAM webhook: {}".format(aws_yaml)
                )
                pass

    context["keystone_endpoint"] = None
    if endpoint_from_flag("keystone-credentials.available"):
        ks_webhook = Path(keystone_root) / "webhook.yaml"
        if ks_webhook.exists():
            ks_yaml = yaml.safe_load(ks_webhook.read_text())
            try:
                context["keystone_endpoint"] = ks_yaml["clusters"][0]["cluster"][
                    "server"
                ]
            except (KeyError, TypeError):
                hookenv.log(
                    "Unable to find server in Keystone webhook: {}".format(ks_yaml)
                )
                pass

    context["custom_authn_endpoint"] = None
    custom_authn = config.get("authn-webhook-endpoint")
    if custom_authn:
        context["custom_authn_endpoint"] = custom_authn

    render("cdk.master.auth-webhook-conf.yaml", auth_webhook_conf, context)
    render("cdk.master.auth-webhook.py", auth_webhook_exe, context)
    render(
        "cdk.master.auth-webhook.logrotate", "/etc/logrotate.d/auth-webhook", context
    )

    # Set the number of gunicorn workers based on our core count. (2*cores)+1 is
    # recommended: https://docs.gunicorn.org/en/stable/design.html#how-many-workers
    try:
        cores = int(check_output(["nproc"]).decode("utf-8").strip())
    except CalledProcessError:
        # Our default architecture is 2-cores for k8s-master units
        cores = 2
    else:
        # Put an upper bound on cores; more than 12ish workers is overkill
        cores = 6 if cores > 6 else cores
    context["num_workers"] = cores * 2 + 1
    render("cdk.master.auth-webhook.service", auth_webhook_svc, context)
    if any_file_changed([auth_webhook_svc]):
        # if the service file has changed (or is new),
        # we have to inform systemd about it
        check_call(["systemctl", "daemon-reload"])
    if not is_flag_set("kubernetes-master.auth-webhook-service.started"):
        if service_resume("cdk.master.auth-webhook"):
            set_flag("kubernetes-master.auth-webhook-service.started")
            clear_flag("kubernetes-master.apiserver.configured")
        else:
            hookenv.status_set(
                "maintenance", "Waiting for cdk.master.auth-webhook to start."
            )
            hookenv.log("cdk.master.auth-webhook failed to start; will retry")


@when(
    "kubernetes-master.apiserver.configured",
    "kubernetes-master.auth-webhook-service.started",
)
@when_not("kubernetes-master.auth-webhook-tokens.setup")
def setup_auth_webhook_tokens():
    """Reconfigure authentication to setup auth-webhook tokens."""
    # Reconfigure authentication so that proper secrets are created after the
    # apiserver and auth-webhook service are ready. Even if the apiserver is
    # configured, it may not be fully started. Only proceed if we can get secrets.
<<<<<<< HEAD
    if kubectl_success('get', 'secrets'):
        remove_state('authentication.setup')
        create_tokens_and_sign_auth_requests()
        build_kubeconfig()
        set_flag('kubernetes-master.auth-webhook-tokens.setup')
=======
    if kubectl_success("get", "secrets"):
        remove_state("authentication.setup")
        set_flag("kubernetes-master.auth-webhook-tokens.setup")
>>>>>>> 0320324f
    else:
        hookenv.log("Secrets are not yet available; will retry")


@when(
    "etcd.available",
    "tls_client.certs.saved",
    "authentication.setup",
    "leadership.set.auto_storage_backend",
    "leadership.set.cluster_tag",
    "cni.available",
)
@when_not(
    "kubernetes-master.components.started",
    "kubernetes-master.cloud.pending",
    "kubernetes-master.cloud.blocked",
    "kubernetes-master.vault-kv.pending",
    "tls_client.certs.changed",
    "tls_client.ca.written",
    "upgrade.series.in-progress",
)
def start_master():
    """Run the Kubernetes master components."""
    hookenv.status_set("maintenance", "Configuring the Kubernetes master services.")

    if not is_state("kubernetes-master.vault-kv.pending") and not is_state(
        "kubernetes-master.secure-storage.created"
    ):
        encryption_config_path().parent.mkdir(parents=True, exist_ok=True)
        host.write_file(
            path=str(encryption_config_path()),
            perms=0o600,
            content=yaml.safe_dump(
                {
                    "kind": "EncryptionConfig",
                    "apiVersion": "v1",
                    "resources": [
                        {"resources": ["secrets"], "providers": [{"identity": {}}]}
                    ],
                }
            ),
        )

    kubernetes_master.freeze_service_cidr()

    etcd = endpoint_from_flag("etcd.available")
    if not etcd.get_connection_string():
        # etcd is not returning a connection string. This happens when
        # the master unit disconnects from etcd and is ready to terminate.
        # No point in trying to start master services and fail. Just return.
        return

    # TODO: Make sure below relation is handled on change
    # https://github.com/kubernetes/kubernetes/issues/43461
    handle_etcd_relation(etcd)

    # Set up additional systemd services
    add_systemd_restart_always()
    add_systemd_file_limit()
    add_systemd_file_watcher()
    add_systemd_iptables_patch()
    check_call(["systemctl", "daemon-reload"])

    # Add CLI options to all components
    clear_flag("kubernetes-master.apiserver.configured")
    configure_controller_manager()
    configure_scheduler()

    # kube-proxy
    cluster_cidr = kubernetes_common.cluster_cidr()
    if kubernetes_common.is_ipv6(cluster_cidr):
        kubernetes_common.enable_ipv6_forwarding()

    local_address = get_ingress_address("kube-api-endpoint")
    local_server = "https://{0}:{1}".format(local_address, 6443)

    configure_kube_proxy(configure_prefix, [local_server], cluster_cidr)
    service_restart("snap.kube-proxy.daemon")

    set_state("kubernetes-master.components.started")
    hookenv.open_port(6443)


@when("config.changed.proxy-extra-args")
def proxy_args_changed():
    clear_flag("kubernetes-master.components.started")
    clear_flag("config.changed.proxy-extra-args")


@when("tls_client.certs.changed")
def certs_changed():
    clear_flag("kubernetes-master.components.started")
    clear_flag("tls_client.certs.changed")


@when("tls_client.ca.written")
def ca_written():
    clear_flag("kubernetes-master.components.started")
    if is_state("leadership.is_leader"):
        if leader_get("kubernetes-master-addons-ca-in-use"):
            leader_set({"kubernetes-master-addons-restart-for-ca": True})
    clear_flag("tls_client.ca.written")


@when("etcd.available")
def etcd_data_change(etcd):
    """Etcd scale events block master reconfiguration due to the
    kubernetes-master.components.started state. We need a way to
    handle these events consistently only when the number of etcd
    units has actually changed"""

    # key off of the connection string
    connection_string = etcd.get_connection_string()

    # If the connection string changes, remove the started state to trigger
    # handling of the master components
    if data_changed("etcd-connect", connection_string):
        remove_state("kubernetes-master.components.started")

    # If the cert info changes, remove the started state to trigger
    # handling of the master components
    if data_changed("etcd-certs", etcd.get_client_credentials()):
        clear_flag("kubernetes-master.components.started")

    # We are the leader and the auto_storage_backend is not set meaning
    # this is the first time we connect to etcd.
    auto_storage_backend = leader_get("auto_storage_backend")
    is_leader = is_state("leadership.is_leader")
    if is_leader and not auto_storage_backend:
        if etcd.get_version().startswith("3."):
            leader_set(auto_storage_backend="etcd3")
        else:
            leader_set(auto_storage_backend="etcd2")


@when("kube-control.connected")
@when("cdk-addons.configured")
def send_cluster_dns_detail(kube_control):
    """ Send cluster DNS info """
    dns_provider = endpoint_from_flag("dns-provider.available")
    if dns_provider:
        details = dns_provider.details()
        kube_control.set_dns(
            details["port"], details["domain"], details["sdn-ip"], True
        )
    else:
        try:
            dns_provider = get_dns_provider()
        except InvalidDnsProvider:
            hookenv.log(traceback.format_exc())
            return
        dns_enabled = dns_provider != "none"
        dns_domain = hookenv.config("dns_domain")
        dns_ip = None
        if dns_enabled:
            try:
                dns_ip = kubernetes_master.get_dns_ip()
            except CalledProcessError:
                hookenv.log("DNS addon service not ready yet")
                return
            kube_control.set_dns(53, dns_domain, dns_ip, dns_enabled)


def create_tokens_and_sign_auth_requests():
    """Create tokens for CK users and services."""
    # NB: This may be called before kube-apiserver is up when bootstrapping new
    # clusters with auth-webhook. In this case, setup_tokens will be a no-op.
    # We will re-enter this function once master services are available to
    # create proper secrets.
    controller_manager_token = get_token("system:kube-controller-manager")
    if not controller_manager_token:
        setup_tokens(None, "system:kube-controller-manager", "kube-controller-manager")

    proxy_token = get_token("system:kube-proxy")
    if not proxy_token:
        setup_tokens(None, "system:kube-proxy", "kube-proxy")
        proxy_token = get_token("system:kube-proxy")

    scheduler_token = get_token("system:kube-scheduler")
    if not scheduler_token:
        setup_tokens(None, "system:kube-scheduler", "system:kube-scheduler")

    client_token = get_token("admin")
    if not client_token:
        setup_tokens(None, "admin", "admin", "system:masters")
        client_token = get_token("admin")

    monitoring_token = get_token("system:monitoring")
    if not monitoring_token:
        setup_tokens(None, "system:monitoring", "system:monitoring")

    kube_control = endpoint_from_flag("kube-control.connected")
    requests = kube_control.auth_user() if kube_control else []
    for request in requests:
        username = request[1]["user"]
        group = request[1]["group"]
        if not username or not group:
            continue
        kubelet_token = get_token(username)
        if not kubelet_token:
            # Username will be in the form of system:node:<nodeName>.
            # User ID will be a worker <unitName>, and while not used today, we store
            # this in case it becomes useful to map a secret to a unit in the future.
            userid = request[0]
            setup_tokens(None, username, userid, group)
            kubelet_token = get_token(username)
        # When bootstrapping a new cluster, we may not have all our secrets yet.
        # Do not let the kubelets start without all the needed tokens. We'll check
        # this each time 'authentication.setup' is cleared.
        if kubelet_token and proxy_token and client_token:
            kube_control.sign_auth_request(
                request[0], username, kubelet_token, proxy_token, client_token
            )
        else:
            hookenv.log("Missing required tokens for kubelet startup; will retry")
            break


@when("kube-api-endpoint.available")
def push_service_data():
    """Send configuration to the load balancer, and close access to the
    public interface"""
    kube_api = endpoint_from_flag("kube-api-endpoint.available")

    external_endpoints = kubernetes_master.get_external_lb_endpoints()
    if external_endpoints:
        addresses = [e[0] for e in external_endpoints]
        kube_api.configure(kubernetes_master.STANDARD_API_PORT, addresses, addresses)
    else:
        # no external addresses configured, so rely on the interface layer
        # to use the ingress address for each relation
        kube_api.configure(kubernetes_master.STANDARD_API_PORT)


@when("certificates.available", "kube-api-endpoint.available", "cni.available")
def send_data():
    """Send the data that is required to create a server certificate for
    this server."""
    kube_api_endpoint = endpoint_from_flag("kube-api-endpoint.available")

    # Use the public ip of this unit as the Common Name for the certificate.
    common_name = hookenv.unit_public_ip()

    # Get the SDN gateways based on the service CIDRs.
    k8s_service_ips = kubernetes_master.get_kubernetes_service_ips()

    cluster_cidr = kubernetes_common.cluster_cidr()
    bind_ips = kubernetes_common.get_bind_addrs(
        ipv4=kubernetes_common.is_ipv4(cluster_cidr),
        ipv6=kubernetes_common.is_ipv6(cluster_cidr),
    )

    # Get ingress address (this is probably already covered by bind_ips,
    # but list it explicitly as well just in case it's not).
    ingress_ip = get_ingress_address(kube_api_endpoint.endpoint_name)

    domain = hookenv.config("dns_domain")
    # Create SANs that the tls layer will add to the server cert.
    sans = (
        [
            # The CN field is checked as a hostname, so if it's an IP, it
            # won't match unless also included in the SANs as an IP field.
            common_name,
            ingress_ip,
            socket.gethostname(),
            socket.getfqdn(),
            "kubernetes",
            "kubernetes.{0}".format(domain),
            "kubernetes.default",
            "kubernetes.default.svc",
            "kubernetes.default.svc.{0}".format(domain),
        ]
        + k8s_service_ips
        + bind_ips
    )

    lb_addrs = [e[0] for e in kubernetes_master.get_lb_endpoints()]
    sans.extend(lb_addrs)

    # maybe they have extra names they want as SANs
    extra_sans = hookenv.config("extra_sans")
    if extra_sans and not extra_sans == "":
        sans.extend(extra_sans.split())

    # Request a server cert with this information.
    tls_client.request_server_cert(
        common_name,
        sorted(set(sans)),
        crt_path=server_crt_path,
        key_path=server_key_path,
    )

    # Request a client cert for kubelet.
    tls_client.request_client_cert(
        "system:kube-apiserver", crt_path=client_crt_path, key_path=client_key_path
    )


@when(
    "config.changed.extra_sans", "certificates.available", "kube-api-endpoint.available"
)
def update_certificates():
    # NOTE: This handler may be called by another function. Two relationships
    # are required, otherwise the send_data function fails.
    # (until the relations are available)
    missing_relations = get_unset_flags(
        "certificates.available", "kube-api-endpoint.available"
    )
    if missing_relations:
        hookenv.log(
            "Missing relations: '{}'".format(", ".join(missing_relations)),
            hookenv.ERROR,
        )
        return

    # Using the config.changed.extra_sans flag to catch changes.
    # IP changes will take ~5 minutes or so to propagate, but
    # it will update.
    send_data()
    clear_flag("config.changed.extra_sans")


@when(
    "kubernetes-master.components.started",
    "leadership.is_leader",
    "cdk-addons.reconfigure",
)
def reconfigure_cdk_addons():
    configure_cdk_addons()


@when(
    "kubernetes-master.components.started",
    "leadership.is_leader",
    "leadership.set.cluster_tag",
)
@when_not("upgrade.series.in-progress")
def configure_cdk_addons():
    """ Configure CDK addons """
    remove_state("cdk-addons.reconfigure")
    remove_state("cdk-addons.configured")
    remove_state("kubernetes-master.aws.changed")
    remove_state("kubernetes-master.azure.changed")
    remove_state("kubernetes-master.gcp.changed")
    remove_state("kubernetes-master.openstack.changed")
    load_gpu_plugin = hookenv.config("enable-nvidia-plugin").lower()
    gpuEnable = (
        get_version("kube-apiserver") >= (1, 9)
        and load_gpu_plugin == "auto"
        and is_state("kubernetes-master.gpu.enabled")
    )
    # addons-registry is deprecated in 1.15, but it should take precedence
    # when configuring the cdk-addons snap until 1.17 is released.
    registry = hookenv.config("addons-registry")
    if registry and get_version("kube-apiserver") < (1, 17):
        hookenv.log("addons-registry is deprecated; " "use image-registry instead")
    else:
        registry = hookenv.config("image-registry")
    dbEnabled = str(hookenv.config("enable-dashboard-addons")).lower()
    try:
        dnsProvider = get_dns_provider()
    except InvalidDnsProvider:
        hookenv.log(traceback.format_exc())
        return
    metricsEnabled = str(hookenv.config("enable-metrics")).lower()
    default_storage = ""
    ceph = {}
    ceph_ep = endpoint_from_flag("ceph-storage.available")
    cephfs_mounter = hookenv.config("cephfs-mounter")
    if (
        ceph_ep
        and ceph_ep.key()
        and ceph_ep.fsid()
        and ceph_ep.mon_hosts()
        and is_state("kubernetes-master.ceph.configured")
        and get_version("kube-apiserver") >= (1, 12)
    ):
        cephEnabled = "true"
        b64_ceph_key = base64.b64encode(ceph_ep.key().encode("utf-8"))
        ceph["admin_key"] = b64_ceph_key.decode("ascii")
        ceph["fsid"] = ceph_ep.fsid()
        ceph["kubernetes_key"] = b64_ceph_key.decode("ascii")
        ceph["mon_hosts"] = ceph_ep.mon_hosts()
        default_storage = hookenv.config("default-storage")
        if kubernetes_master.query_cephfs_enabled():
            cephFsEnabled = "true"
            ceph["fsname"] = kubernetes_master.get_cephfs_fsname() or ""
        else:
            cephFsEnabled = "false"
    else:
        cephEnabled = "false"
        cephFsEnabled = "false"

    keystone = {}
    ks = endpoint_from_flag("keystone-credentials.available")
    if ks:
        keystoneEnabled = "true"
        keystone["cert"] = "/root/cdk/server.crt"
        keystone["key"] = "/root/cdk/server.key"
        keystone["url"] = "{}://{}:{}/v{}".format(
            ks.credentials_protocol(),
            ks.credentials_host(),
            ks.credentials_port(),
            ks.api_version(),
        )
        keystone["keystone-ca"] = hookenv.config("keystone-ssl-ca")
    else:
        keystoneEnabled = "false"

    enable_aws = str(is_flag_set("endpoint.aws.ready")).lower()
    enable_azure = str(is_flag_set("endpoint.azure.ready")).lower()
    enable_gcp = str(is_flag_set("endpoint.gcp.ready")).lower()
    enable_openstack = str(is_flag_set("endpoint.openstack.ready")).lower()
    openstack = endpoint_from_flag("endpoint.openstack.ready")

    if is_state("kubernetes-master.cdk-addons.unique-cluster-tag"):
        cluster_tag = leader_get("cluster_tag")
    else:
        # allow for older upgraded charms to control when they start sending
        # the unique cluster tag to cdk-addons
        cluster_tag = "kubernetes"

    args = [
        "kubeconfig=" + cdk_addons_kubectl_config_path,
        "arch=" + arch(),
        "dns-domain=" + hookenv.config("dns_domain"),
        "registry=" + registry,
        "enable-dashboard=" + dbEnabled,
        "enable-metrics=" + metricsEnabled,
        "enable-gpu=" + str(gpuEnable).lower(),
        "enable-ceph=" + cephEnabled,
        "enable-cephfs=" + cephFsEnabled,
        "cephfs-mounter=" + cephfs_mounter,
        "ceph-admin-key=" + (ceph.get("admin_key", "")),
        "ceph-fsid=" + (ceph.get("fsid", "")),
        "ceph-fsname=" + (ceph.get("fsname", "")),
        "ceph-kubernetes-key=" + (ceph.get("admin_key", "")),
        'ceph-mon-hosts="' + (ceph.get("mon_hosts", "")) + '"',
        "default-storage=" + default_storage,
        "enable-keystone=" + keystoneEnabled,
        "keystone-cert-file=" + keystone.get("cert", ""),
        "keystone-key-file=" + keystone.get("key", ""),
        "keystone-server-url=" + keystone.get("url", ""),
        "keystone-server-ca=" + keystone.get("keystone-ca", ""),
        "dashboard-auth=token",
        "enable-aws=" + enable_aws,
        "enable-azure=" + enable_azure,
        "enable-gcp=" + enable_gcp,
        "enable-openstack=" + enable_openstack,
        "monitorstorage=" + hookenv.config("monitoring-storage"),
        "cluster-tag=" + cluster_tag,
    ]
    if openstack:
        args.extend(
            [
                "openstack-cloud-conf="
                + base64.b64encode(
                    generate_openstack_cloud_config().encode("utf-8")
                ).decode("utf-8"),
                "openstack-endpoint-ca=" + (openstack.endpoint_tls_ca or ""),
            ]
        )
    if get_version("kube-apiserver") >= (1, 14):
        args.append("dns-provider=" + dnsProvider)
    else:
        enableKubeDNS = dnsProvider == "kube-dns"
        args.append("enable-kube-dns=" + str(enableKubeDNS).lower())
    check_call(["snap", "set", "cdk-addons"] + args)
    if not addons_ready():
        remove_state("cdk-addons.configured")
        return

    set_state("cdk-addons.configured")
    leader_set({"kubernetes-master-addons-ca-in-use": True})
    if ks:
        leader_set({"keystone-cdk-addons-configured": True})
    else:
        leader_set({"keystone-cdk-addons-configured": None})


@retry(times=3, delay_secs=20)
def addons_ready():
    """
    Test if the add ons got installed

    Returns: True is the addons got applied

    """
    try:
        check_call(["cdk-addons.apply"])
        return True
    except CalledProcessError:
        hookenv.log("Addons are not ready yet.")
        return False


@when("ceph-storage.available")
def ceph_state_control():
    """Determine if we should remove the state that controls the re-render
    and execution of the ceph-relation-changed event because there
    are changes in the relationship data, and we should re-render any
    configs, keys, and/or service pre-reqs"""

    ceph_admin = endpoint_from_flag("ceph-storage.available")
    ceph_relation_data = {
        "mon_hosts": ceph_admin.mon_hosts(),
        "fsid": ceph_admin.fsid(),
        "auth_supported": ceph_admin.auth(),
        "hostname": socket.gethostname(),
        "key": ceph_admin.key(),
    }

    # Re-execute the rendering if the data has changed.
    if data_changed("ceph-config", ceph_relation_data):
        remove_state("kubernetes-master.ceph.configured")


@when("kubernetes-master.ceph.configured")
@when_not("ceph-storage.available")
def ceph_storage_gone():
    # ceph has left, so clean up
    clear_flag("kubernetes-master.apiserver.configured")
    remove_state("kubernetes-master.ceph.configured")


@when("kubernetes-master.ceph.pools.created")
@when_not("ceph-client.connected")
def ceph_client_gone():
    # can't nuke pools, but we can't be certain that they
    # are still made when a new relation comes in
    remove_state("kubernetes-master.ceph.pools.created")


@when("etcd.available")
@when("ceph-storage.available")
@when_not("kubernetes-master.privileged")
@when_not("kubernetes-master.ceph.configured")
def ceph_storage_privilege():
    """
    Before we configure Ceph, we
    need to allow the master to
    run privileged containers.

    :return: None
    """
    clear_flag("kubernetes-master.apiserver.configured")


@when("ceph-client.connected")
@when("kubernetes-master.ceph.configured")
@when_not("kubernetes-master.ceph.pool.created")
def ceph_storage_pool():
    """Once Ceph relation is ready,
    we need to add storage pools.

    :return: None
    """
    hookenv.log("Creating Ceph pools.")
    ceph_client = endpoint_from_flag("ceph-client.connected")

    pools = ["xfs-pool", "ext4-pool"]

    for pool in pools:
        hookenv.status_set("maintenance", "Creating {} pool.".format(pool))
        try:
            ceph_client.create_pool(name=pool, replicas=3)
        except Exception as e:
            hookenv.status_set("blocked", "Error creating {} pool: {}.".format(pool, e))

    set_state("kubernetes-master.ceph.pool.created")


@when("ceph-storage.available")
@when("kubernetes-master.privileged")
@when_not("kubernetes-master.ceph.configured")
def ceph_storage():
    """Ceph on kubernetes will require a few things - namely a ceph
    configuration, and the ceph secret key file used for authentication.
    This method will install the client package, and render the requisit files
    in order to consume the ceph-storage relation."""
    hookenv.log("Configuring Ceph.")

    ceph_admin = endpoint_from_flag("ceph-storage.available")

    # >=1.12 will use CSI.
    if get_version("kube-apiserver") >= (1, 12) and not ceph_admin.key():
        return  # Retry until Ceph gives us a key.

    # Enlist the ceph-admin key as a kubernetes secret
    if ceph_admin.key():
        encoded_key = base64.b64encode(ceph_admin.key().encode("utf-8"))
    else:
        # We didn't have a key, and cannot proceed. Do not set state and
        # allow this method to re-execute
        return

    # CSI isn't available, so we need to do it ourselves,
    if get_version("kube-apiserver") < (1, 12):
        try:
            # At first glance this is deceptive. The apply stanza will
            # create if it doesn't exist, otherwise it will update the
            # entry, ensuring our ceph-secret is always reflective of
            # what we have in /etc/ceph assuming we have invoked this
            # anytime that file would change.
            context = {"secret": encoded_key.decode("ascii")}
            render("ceph-secret.yaml", "/tmp/ceph-secret.yaml", context)
            cmd = ["kubectl", "apply", "-f", "/tmp/ceph-secret.yaml"]
            check_call(cmd)
            os.remove("/tmp/ceph-secret.yaml")
            set_state("kubernetes-master.ceph.pool.created")
        except:  # NOQA
            # The enlistment in kubernetes failed, return and
            # prepare for re-exec.
            return

    # When complete, set a state relating to configuration of the storage
    # backend that will allow other modules to hook into this and verify we
    # have performed the necessary pre-req steps to interface with a ceph
    # deployment.
    set_state("kubernetes-master.ceph.configured")


@when("nrpe-external-master.available")
@when_not("nrpe-external-master.initial-config")
def initial_nrpe_config():
    set_state("nrpe-external-master.initial-config")
    update_nrpe_config()


@when("config.changed.authorization-mode")
def switch_auth_mode(forced=False):
    config = hookenv.config()
    mode = config.get("authorization-mode")

    if data_changed("auth-mode", mode) or forced:
        # manage flags to handle rbac related resources
        if mode and "rbac" in mode.lower():
            remove_state("kubernetes-master.remove.rbac")
            set_state("kubernetes-master.create.rbac")
        else:
            remove_state("kubernetes-master.create.rbac")
            set_state("kubernetes-master.remove.rbac")

        # set ourselves up to restart since auth mode has changed
        remove_state("kubernetes-master.components.started")


@when("leadership.is_leader", "kubernetes-master.components.started")
@when_not("kubernetes-master.pod-security-policy.applied")
def create_pod_security_policy_resources():
    pod_security_policy_path = "/root/cdk/pod-security-policy.yaml"

    render("rbac-pod-security-policy.yaml", pod_security_policy_path, {})

    hookenv.log("Creating pod security policy resources.")
    if kubectl_manifest("apply", pod_security_policy_path):
        set_state("kubernetes-master.pod-security-policy.applied")
    else:
        msg = "Failed to apply {}, will retry.".format(pod_security_policy_path)
        hookenv.log(msg)


@when(
    "leadership.is_leader",
    "kubernetes-master.components.started",
    "kubernetes-master.create.rbac",
)
def create_rbac_resources():
    rbac_proxy_path = "/root/cdk/rbac-proxy.yaml"

    # NB: when metrics and logs are retrieved by proxy, the 'user' is the
    # common name of the cert used to authenticate the proxied request.
    # The CN for /root/cdk/client.crt is 'system:kube-apiserver'
    # (see the send_data handler, above).
    proxy_users = ["client", "system:kube-apiserver"]

    context = {"juju_application": hookenv.service_name(), "proxy_users": proxy_users}
    render("rbac-proxy.yaml", rbac_proxy_path, context)

    hookenv.log("Creating proxy-related RBAC resources.")
    if kubectl_manifest("apply", rbac_proxy_path):
        remove_state("kubernetes-master.create.rbac")
    else:
        msg = "Failed to apply {}, will retry.".format(rbac_proxy_path)
        hookenv.log(msg)


@when("leadership.is_leader", "kubernetes-master.components.started")
@when_not("kubernetes-master.system-monitoring-rbac-role.applied")
def apply_system_monitoring_rbac_role():
    try:
        hookenv.status_set("maintenance", "Applying system:monitoring RBAC role")
        path = "/root/cdk/system-monitoring-rbac-role.yaml"
        render("system-monitoring-rbac-role.yaml", path, {})
        kubectl("apply", "-f", path)
        set_state("kubernetes-master.system-monitoring-rbac-role.applied")
    except Exception:
        hookenv.log(traceback.format_exc())
        hookenv.log("Waiting to retry applying system:monitoring RBAC role")
        return


@when(
    "leadership.is_leader",
    "kubernetes-master.components.started",
    "kubernetes-master.remove.rbac",
)
def remove_rbac_resources():
    rbac_proxy_path = "/root/cdk/rbac-proxy.yaml"
    if os.path.isfile(rbac_proxy_path):
        hookenv.log("Removing proxy-related RBAC resources.")
        if kubectl_manifest("delete", rbac_proxy_path):
            os.remove(rbac_proxy_path)
            remove_state("kubernetes-master.remove.rbac")
        else:
            msg = "Failed to delete {}, will retry.".format(rbac_proxy_path)
            hookenv.log(msg)
    else:
        # if we dont have the yaml, there's nothing for us to do
        remove_state("kubernetes-master.remove.rbac")


@when("kubernetes-master.components.started")
@when("nrpe-external-master.available")
@when_any("config.changed.nagios_context", "config.changed.nagios_servicegroups")
def update_nrpe_config():
    services = ["snap.{}.daemon".format(s) for s in master_services]

    plugin = install_nagios_plugin_from_file(
        "templates/nagios_plugin.py", "check_k8s_master.py"
    )
    hostname = nrpe.get_nagios_hostname()
    current_unit = nrpe.get_nagios_unit_name()
    nrpe_setup = nrpe.NRPE(hostname=hostname)
    nrpe.add_init_service_checks(nrpe_setup, services, current_unit)
    nrpe_setup.add_check(
        "k8s-api-server",
        "Verify that the Kubernetes API server is accessible",
        str(plugin),
    )
    nrpe_setup.write()


@when_not("nrpe-external-master.available")
@when("nrpe-external-master.initial-config")
def remove_nrpe_config():
    # List of systemd services for which the checks will be removed
    services = ["snap.{}.daemon".format(s) for s in master_services]

    remove_nagios_plugin("check_k8s_master.py")

    # The current nrpe-external-master interface doesn't handle a lot of logic,
    # use the charm-helpers code for now.
    hostname = nrpe.get_nagios_hostname()
    nrpe_setup = nrpe.NRPE(hostname=hostname)

    for service in services:
        nrpe_setup.remove_check(shortname=service)
    nrpe_setup.remove_check(shortname="k8s-api-server")
    remove_state("nrpe-external-master.initial-config")


def is_privileged():
    """Return boolean indicating whether or not to set allow-privileged=true."""
    privileged = hookenv.config("allow-privileged").lower()
    if privileged == "auto":
        return (
            is_state("kubernetes-master.gpu.enabled")
            or is_state("ceph-storage.available")
            or is_state("endpoint.openstack.joined")
        )
    else:
        return privileged == "true"


@when("config.changed.allow-privileged")
@when("kubernetes-master.components.started")
def on_config_allow_privileged_change():
    """React to changed 'allow-privileged' config value."""
    remove_state("kubernetes-master.components.started")
    remove_state("config.changed.allow-privileged")


@when_any(
    "config.changed.api-extra-args",
    "config.changed.audit-policy",
    "config.changed.audit-webhook-config",
    "config.changed.enable-keystone-authorization",
    "config.changed.service-cidr",
)
@when("kubernetes-master.components.started")
@when("leadership.set.auto_storage_backend")
@when("etcd.available")
def reconfigure_apiserver():
    clear_flag("kubernetes-master.apiserver.configured")


@when("config.changed.controller-manager-extra-args")
@when("kubernetes-master.components.started")
def on_config_controller_manager_extra_args_change():
    configure_controller_manager()


@when("config.changed.scheduler-extra-args")
@when("kubernetes-master.components.started")
def on_config_scheduler_extra_args_change():
    configure_scheduler()


@when("kube-control.gpu.available")
@when("kubernetes-master.components.started")
@when_not("kubernetes-master.gpu.enabled")
def on_gpu_available(kube_control):
    """The remote side (kubernetes-worker) is gpu-enabled.

    We need to run in privileged mode.

    """
    kube_version = get_version("kube-apiserver")
    config = hookenv.config()
    if config["allow-privileged"].lower() == "false" and kube_version < (1, 9):
        return

    remove_state("kubernetes-master.components.started")
    set_state("kubernetes-master.gpu.enabled")


@when("kubernetes-master.gpu.enabled")
@when("kubernetes-master.components.started")
@when_not("kubernetes-master.privileged")
def gpu_with_no_privileged():
    """We were in gpu mode, but the operator has set allow-privileged="false",
    so we can't run in gpu mode anymore.

    """
    if get_version("kube-apiserver") < (1, 9):
        remove_state("kubernetes-master.gpu.enabled")


@when("kube-control.connected")
@when_not("kube-control.gpu.available")
@when("kubernetes-master.gpu.enabled")
@when("kubernetes-master.components.started")
def gpu_departed(kube_control):
    """We were in gpu mode, but the workers informed us there is
    no gpu support anymore.

    """
    remove_state("kubernetes-master.gpu.enabled")


@hook("stop")
def shutdown():
    """Stop the kubernetes master services"""
    for service in master_services:
        service_stop("snap.%s.daemon" % service)


@when(
    "certificates.ca.available",
    "certificates.client.cert.available",
    "authentication.setup",
)
def build_kubeconfig():
    """Gather the relevant data for Kubernetes configuration objects and create
    a config object with that information."""
    local_address = get_ingress_address("kube-api-endpoint")
    local_server = "https://{0}:{1}".format(local_address, 6443)
    public_address, public_port = kubernetes_master.get_api_endpoint()
    public_server = "https://{0}:{1}".format(public_address, public_port)

    # Do we have everything we need?
    if ca_crt_path.exists():
        client_pass = get_token("admin")
        if not client_pass:
            # If we made it this far without a password, we're bootstrapping a new
            # cluster. Create a new token so we can build an admin kubeconfig. The
            # auth-webhook service will ack this value from the kubeconfig file,
            # allowing us to continue until the master is started and a proper
            # secret can be created.
            client_pass = (
                hookenv.config("client_password") or kubernetes_master.token_generator()
            )
            client_pass = "admin::{}".format(client_pass)

        # drop keystone helper script?
        ks = endpoint_from_flag("keystone-credentials.available")
        if ks:
            script_filename = "kube-keystone.sh"
            keystone_path = os.path.join(os.sep, "home", "ubuntu", script_filename)
            context = {
                "protocol": ks.credentials_protocol(),
                "address": ks.credentials_host(),
                "port": ks.credentials_port(),
                "version": ks.api_version(),
            }
            render(script_filename, keystone_path, context)
        elif is_state("leadership.set.keystone-cdk-addons-configured"):
            # if addons are configured, we're going to do keystone
            # just not yet because we don't have creds
            hookenv.log("Keystone endpoint not found, will retry.")

        cluster_id = None
        aws_iam = endpoint_from_flag("endpoint.aws-iam.available")
        if aws_iam:
            cluster_id = aws_iam.get_cluster_id()

        # Create an absolute path for the kubeconfig file.
        kubeconfig_path = os.path.join(os.sep, "home", "ubuntu", "config")

        # Create the kubeconfig on this system so users can access the cluster.
        hookenv.log("Writing kubeconfig file.")

        if ks:
            create_kubeconfig(
                kubeconfig_path,
                public_server,
                ca_crt_path,
                user="admin",
                token=client_pass,
                keystone=True,
                aws_iam_cluster_id=cluster_id,
            )
        else:
            create_kubeconfig(
                kubeconfig_path,
                public_server,
                ca_crt_path,
                user="admin",
                token=client_pass,
                aws_iam_cluster_id=cluster_id,
            )

        # Make the config file readable by the ubuntu users so juju scp works.
        cmd = ["chown", "ubuntu:ubuntu", kubeconfig_path]
        check_call(cmd)

        # make a kubeconfig for root (same location on k8s-masters and workers)
        create_kubeconfig(
            kubeclientconfig_path,
            local_server,
            ca_crt_path,
            user="admin",
            token=client_pass,
        )

        # make a kubeconfig for cdk-addons
        create_kubeconfig(
            cdk_addons_kubectl_config_path,
            local_server,
            ca_crt_path,
            user="admin",
            token=client_pass,
        )

        # make a kubeconfig for our services
        proxy_token = get_token("system:kube-proxy")
        if proxy_token:
            create_kubeconfig(
                kubeproxyconfig_path,
                local_server,
                ca_crt_path,
                token=proxy_token,
                user="kube-proxy",
            )
        controller_manager_token = get_token("system:kube-controller-manager")
        if controller_manager_token:
            create_kubeconfig(
                kubecontrollermanagerconfig_path,
                local_server,
                ca_crt_path,
                token=controller_manager_token,
                user="kube-controller-manager",
            )
        scheduler_token = get_token("system:kube-scheduler")
        if scheduler_token:
            create_kubeconfig(
                kubeschedulerconfig_path,
                local_server,
                ca_crt_path,
                token=scheduler_token,
                user="kube-scheduler",
            )


def handle_etcd_relation(reldata):
    """Save the client credentials and set appropriate daemon flags when
    etcd declares itself as available"""
    # Define where the etcd tls files will be kept.
    etcd_dir = "/root/cdk/etcd"

    # Create paths to the etcd client ca, key, and cert file locations.
    ca = os.path.join(etcd_dir, "client-ca.pem")
    key = os.path.join(etcd_dir, "client-key.pem")
    cert = os.path.join(etcd_dir, "client-cert.pem")

    # Save the client credentials (in relation data) to the paths provided.
    reldata.save_client_credentials(key, cert, ca)


def remove_if_exists(path):
    try:
        os.remove(path)
    except FileNotFoundError:
        pass


def write_file_with_autogenerated_header(path, contents):
    with open(path, "w") as f:
        header = "# Autogenerated by kubernetes-master charm"
        f.write(header + "\n" + contents)


@when(
    "etcd.available", "cni.available", "kubernetes-master.auth-webhook-service.started"
)
@when_not("kubernetes-master.apiserver.configured")
def configure_apiserver():
    etcd_connection_string = endpoint_from_flag(
        "etcd.available"
    ).get_connection_string()
    if not etcd_connection_string:
        # etcd is not returning a connection string. This happens when
        # the master unit disconnects from etcd and is ready to terminate.
        # No point in trying to start master services and fail. Just return.
        return

    # Update unit db service-cidr
    was_service_cidr_expanded = kubernetes_master.is_service_cidr_expansion()
    kubernetes_master.freeze_service_cidr()

    cluster_cidr = kubernetes_common.cluster_cidr()
    service_cidr = kubernetes_master.service_cidr()

    api_opts = {}

    if is_privileged():
        api_opts["allow-privileged"] = "true"
        set_state("kubernetes-master.privileged")
    else:
        api_opts["allow-privileged"] = "false"
        remove_state("kubernetes-master.privileged")

    # Handle static options for now
    api_opts["service-cluster-ip-range"] = service_cidr
    if kubernetes_common.is_dual_stack(cluster_cidr):
        api_opts["feature-gates"] = "IPv6DualStack=true"
    api_opts["min-request-timeout"] = "300"
    api_opts["v"] = "4"
    api_opts["tls-cert-file"] = str(server_crt_path)
    api_opts["tls-private-key-file"] = str(server_key_path)
    api_opts["kubelet-certificate-authority"] = str(ca_crt_path)
    api_opts["kubelet-client-certificate"] = str(client_crt_path)
    api_opts["kubelet-client-key"] = str(client_key_path)
    api_opts["kubelet-https"] = "true"
    api_opts["logtostderr"] = "true"
    api_opts["storage-backend"] = getStorageBackend()
    api_opts["insecure-port"] = "0"
    api_opts["profiling"] = "false"

    api_opts["anonymous-auth"] = "false"
    api_opts["authentication-token-webhook-cache-ttl"] = "1m0s"
    api_opts["authentication-token-webhook-config-file"] = auth_webhook_conf
    api_opts["service-account-issuer"] = "https://kubernetes.default.svc"
    api_opts["service-account-signing-key-file"] = "/root/cdk/serviceaccount.key"
    api_opts["service-account-key-file"] = "/root/cdk/serviceaccount.key"
    api_opts[
        "kubelet-preferred-address-types"
    ] = "InternalIP,Hostname,InternalDNS,ExternalDNS,ExternalIP"
    api_opts["encryption-provider-config"] = str(encryption_config_path())
    if kubernetes_common.is_ipv6(cluster_cidr):
        api_opts["bind-address"] = "::"
    if kubernetes_common.is_ipv6_preferred(cluster_cidr):
        api_opts["advertise-address"] = get_ingress_address6("kube-control")
    else:
        api_opts["advertise-address"] = get_ingress_address("kube-control")

    etcd_dir = "/root/cdk/etcd"
    etcd_ca = os.path.join(etcd_dir, "client-ca.pem")
    etcd_key = os.path.join(etcd_dir, "client-key.pem")
    etcd_cert = os.path.join(etcd_dir, "client-cert.pem")

    api_opts["etcd-cafile"] = etcd_ca
    api_opts["etcd-keyfile"] = etcd_key
    api_opts["etcd-certfile"] = etcd_cert
    api_opts["etcd-servers"] = etcd_connection_string

    # In Kubernetes 1.10 and later, some admission plugins are enabled by
    # default. The current list of default plugins can be found at
    # https://bit.ly/2meP9XT, listed under the '--enable-admission-plugins'
    # option.
    #
    # The list below need only include the plugins we want to enable
    # in addition to the defaults.

    admission_plugins = [
        "PersistentVolumeLabel",
        "PodSecurityPolicy",
        "NodeRestriction",
    ]

    auth_mode = hookenv.config("authorization-mode")

    ks = endpoint_from_flag("keystone-credentials.available")
    if ks:
        ks_ip = None
        ks_ip = get_service_ip("k8s-keystone-auth-service", errors_fatal=False)
        if ks and ks_ip:
            os.makedirs(keystone_root, exist_ok=True)

            keystone_webhook = keystone_root + "/webhook.yaml"
            context = {}
            context["keystone_service_cluster_ip"] = ks_ip
            render("keystone-api-server-webhook.yaml", keystone_webhook, context)

            if hookenv.config("enable-keystone-authorization"):
                # if user wants authorization, enable it
                if "Webhook" not in auth_mode:
                    auth_mode += ",Webhook"
                api_opts["authorization-webhook-config-file"] = keystone_webhook  # noqa
            set_state("keystone.apiserver.configured")
        else:
            if ks and not ks_ip:
                hookenv.log(
                    "Unable to find k8s-keystone-auth-service " "service. Will retry"
                )
                # Note that we can get into a nasty state here
                # if the user has specified webhook and they're relying on
                # keystone auth to handle that, the api server will fail to
                # start because we push it Webhook and no webhook config.
                # We can't generate the config because we can't talk to the
                # apiserver to get the ip of the service to put into the
                # webhook template. A chicken and egg problem. To fix this,
                # remove Webhook if keystone is related and trying to come
                # up until we can find the service IP.
                if "Webhook" in auth_mode:
                    auth_mode = ",".join(
                        [i for i in auth_mode.split(",") if i != "Webhook"]
                    )
            elif is_state("leadership.set.keystone-cdk-addons-configured"):
                hookenv.log("Unable to find keystone endpoint. Will retry")
            remove_state("keystone.apiserver.configured")

    api_opts["authorization-mode"] = auth_mode
    api_opts["enable-admission-plugins"] = ",".join(admission_plugins)

    kube_version = get_version("kube-apiserver")

    if kube_version > (1, 6) and hookenv.config("enable-metrics"):
        api_opts["requestheader-client-ca-file"] = str(ca_crt_path)
        api_opts["requestheader-allowed-names"] = "system:kube-apiserver,client"
        api_opts["requestheader-extra-headers-prefix"] = "X-Remote-Extra-"
        api_opts["requestheader-group-headers"] = "X-Remote-Group"
        api_opts["requestheader-username-headers"] = "X-Remote-User"
        api_opts["proxy-client-cert-file"] = str(client_crt_path)
        api_opts["proxy-client-key-file"] = str(client_key_path)
        api_opts["enable-aggregator-routing"] = "true"
        api_opts["client-ca-file"] = str(ca_crt_path)

    api_cloud_config_path = cloud_config_path("kube-apiserver")
    if is_state("endpoint.aws.ready"):
        api_opts["cloud-provider"] = "aws"
    elif is_state("endpoint.gcp.ready"):
        api_opts["cloud-provider"] = "gce"
        api_opts["cloud-config"] = str(api_cloud_config_path)
    elif is_state("endpoint.vsphere.ready") and get_version("kube-apiserver") >= (
        1,
        12,
    ):
        api_opts["cloud-provider"] = "vsphere"
        api_opts["cloud-config"] = str(api_cloud_config_path)
    elif is_state("endpoint.azure.ready"):
        api_opts["cloud-provider"] = "azure"
        api_opts["cloud-config"] = str(api_cloud_config_path)

    audit_root = "/root/cdk/audit"
    os.makedirs(audit_root, exist_ok=True)

    audit_log_path = audit_root + "/audit.log"
    api_opts["audit-log-path"] = audit_log_path
    api_opts["audit-log-maxage"] = "30"
    api_opts["audit-log-maxsize"] = "100"
    api_opts["audit-log-maxbackup"] = "10"

    audit_policy_path = audit_root + "/audit-policy.yaml"
    audit_policy = hookenv.config("audit-policy")
    if audit_policy:
        write_file_with_autogenerated_header(audit_policy_path, audit_policy)
        api_opts["audit-policy-file"] = audit_policy_path
    else:
        remove_if_exists(audit_policy_path)

    audit_webhook_config_path = audit_root + "/audit-webhook-config.yaml"
    audit_webhook_config = hookenv.config("audit-webhook-config")
    if audit_webhook_config:
        write_file_with_autogenerated_header(
            audit_webhook_config_path, audit_webhook_config
        )
        api_opts["audit-webhook-config-file"] = audit_webhook_config_path
    else:
        remove_if_exists(audit_webhook_config_path)

    configure_kubernetes_service(
        configure_prefix, "kube-apiserver", api_opts, "api-extra-args"
    )
    service_restart("snap.kube-apiserver.daemon")

    if was_service_cidr_expanded and is_state("leadership.is_leader"):
        set_flag("kubernetes-master.had-service-cidr-expanded")

    set_flag("kubernetes-master.apiserver.configured")


@when(
    "kubernetes-master.had-service-cidr-expanded",
    "kubernetes-master.apiserver.configured",
    "leadership.is_leader",
)
def update_for_service_cidr_expansion():
    # We just restarted the API server, so there's a decent chance it's
    # not up yet. Keep trying to get the svcs list until we can; get_svcs
    # has a built-in retry and delay, so this should try for around 30s.
    def _wait_for_svc_ip():
        for attempt in range(10):
            svcs = get_svcs()
            if svcs:
                svc_ip = {
                    svc["metadata"]["name"]: svc["spec"]["clusterIP"]
                    for svc in svcs["items"]
                }.get("kubernetes")
                if svc_ip:
                    return svc_ip
        else:
            return None

    hookenv.log("service-cidr expansion: Waiting for API service")
    # First network is the default, which is used for the API service's address.
    # This logic will likely need to change once dual-stack services are
    # supported: https://bit.ly/2YlbxOx
    expected_service_ip = kubernetes_master.get_kubernetes_service_ips()[0]
    actual_service_ip = _wait_for_svc_ip()
    if not actual_service_ip:
        hookenv.log("service-cidr expansion: Timed out waiting for API service")
        return
    try:
        if actual_service_ip != expected_service_ip:
            hookenv.log("service-cidr expansion: Deleting service kubernetes")
            kubectl("delete", "service", "kubernetes")
            actual_service_ip = _wait_for_svc_ip()
            if not actual_service_ip:
                # we might need another restart to get the service recreated
                hookenv.log(
                    "service-cidr expansion: Timed out waiting for "
                    "the service to return; restarting API server"
                )
                clear_flag("kubernetes-master.apiserver.configured")
                return
            if actual_service_ip != expected_service_ip:
                raise ValueError(
                    "Unexpected service IP: {} != {}".format(
                        actual_service_ip, expected_service_ip
                    )
                )

        # Restart the cdk-addons
        # Get deployments/daemonsets/statefulsets
        hookenv.log("service-cidr expansion: Restart the cdk-addons")
        output = kubectl(
            "get",
            "daemonset,deployment,statefulset",
            "-o",
            "json",
            "--all-namespaces",
            "-l",
            "cdk-restart-on-ca-change=true",
        ).decode("UTF-8")
        deployments = json.loads(output)["items"]

        # Now restart the addons
        for deployment in deployments:
            kind = deployment["kind"]
            namespace = deployment["metadata"]["namespace"]
            name = deployment["metadata"]["name"]
            hookenv.log("Restarting addon: {0} {1} {2}".format(kind, namespace, name))
            kubectl("rollout", "restart", kind + "/" + name, "-n", namespace)
    except CalledProcessError:
        # the kubectl calls already log the command and don't capture stderr,
        # so logging the exception is a bit superfluous
        hookenv.log("service-cidr expansion: failed to restart components")
    else:
        clear_flag("kubernetes-master.had-service-cidr-expanded")


def configure_controller_manager():
    controller_opts = {}
    cluster_cidr = kubernetes_common.cluster_cidr()
    service_cidr = kubernetes_master.service_cidr()

    # Default to 3 minute resync. TODO: Make this configurable?
    controller_opts["min-resync-period"] = "3m"
    controller_opts["v"] = "2"
    controller_opts["root-ca-file"] = str(ca_crt_path)
    controller_opts["logtostderr"] = "true"
    controller_opts["kubeconfig"] = kubecontrollermanagerconfig_path
    controller_opts["authorization-kubeconfig"] = kubecontrollermanagerconfig_path
    controller_opts["authentication-kubeconfig"] = kubecontrollermanagerconfig_path
    controller_opts["use-service-account-credentials"] = "true"
    controller_opts["service-account-private-key-file"] = "/root/cdk/serviceaccount.key"
    controller_opts["tls-cert-file"] = str(server_crt_path)
    controller_opts["tls-private-key-file"] = str(server_key_path)
    controller_opts["cluster-name"] = leader_get("cluster_tag")
    controller_opts["terminated-pod-gc-threshold"] = "12500"
    controller_opts["profiling"] = "false"
    controller_opts["feature-gates"] = "RotateKubeletServerCertificate=true"
    controller_opts["service-cluster-ip-range"] = service_cidr
    controller_opts["cluster-cidr"] = cluster_cidr
    if kubernetes_common.is_dual_stack(cluster_cidr):
        controller_opts["feature-gates"] = "IPv6DualStack=true"
    net_ipv6 = kubernetes_common.get_ipv6_network(cluster_cidr)
    if net_ipv6:
        controller_opts["node-cidr-mask-size-ipv6"] = net_ipv6.prefixlen

    cm_cloud_config_path = cloud_config_path("kube-controller-manager")
    if is_state("endpoint.aws.ready"):
        controller_opts["cloud-provider"] = "aws"
    elif is_state("endpoint.gcp.ready"):
        controller_opts["cloud-provider"] = "gce"
        controller_opts["cloud-config"] = str(cm_cloud_config_path)
    elif is_state("endpoint.vsphere.ready") and get_version("kube-apiserver") >= (
        1,
        12,
    ):
        controller_opts["cloud-provider"] = "vsphere"
        controller_opts["cloud-config"] = str(cm_cloud_config_path)
    elif is_state("endpoint.azure.ready"):
        controller_opts["cloud-provider"] = "azure"
        controller_opts["cloud-config"] = str(cm_cloud_config_path)

    configure_kubernetes_service(
        configure_prefix,
        "kube-controller-manager",
        controller_opts,
        "controller-manager-extra-args",
    )
    service_restart("snap.kube-controller-manager.daemon")


def configure_scheduler():
    kube_scheduler_config_path = "/root/cdk/kube-scheduler-config.yaml"

    scheduler_opts = {}

    scheduler_opts["v"] = "2"
    scheduler_opts["logtostderr"] = "true"
    scheduler_opts["profiling"] = "false"
    scheduler_opts["config"] = kube_scheduler_config_path

    scheduler_ver = get_version("kube-scheduler")
    if scheduler_ver >= (1, 19):
        api_ver = "v1beta1"
    elif scheduler_ver >= (1, 18):
        api_ver = "v1alpha2"
    else:
        api_ver = "v1alpha1"

    host.write_file(
        path=kube_scheduler_config_path,
        perms=0o600,
        content=yaml.safe_dump(
            {
                "apiVersion": "kubescheduler.config.k8s.io/{}".format(api_ver),
                "kind": "KubeSchedulerConfiguration",
                "clientConnection": {"kubeconfig": kubeschedulerconfig_path},
            }
        ),
    )

    configure_kubernetes_service(
        configure_prefix, "kube-scheduler", scheduler_opts, "scheduler-extra-args"
    )

    service_restart("snap.kube-scheduler.daemon")


def setup_tokens(token, username, user, groups=None):
    """Create a token for kubernetes authentication.

    Create a new secret if known_tokens have been migrated. Otherwise,
    add an entry to the 'known_tokens.csv' file.
    """
    if not token:
        token = kubernetes_master.token_generator()
    if is_flag_set("kubernetes-master.token-auth.migrated"):
        # We need the apiserver before we can create secrets.
        if is_flag_set("kubernetes-master.apiserver.configured"):
            kubernetes_master.create_secret(token, username, user, groups)
        else:
            hookenv.log("Delaying secret creation until the apiserver is configured.")
    else:
        kubernetes_master.create_known_token(token, username, user, groups)


def get_token(username):
    """Fetch a token for the given username.

    Grab a token from the given user's secret if known_tokens have been
    migrated. Otherwise, fetch it from the 'known_tokens.csv' file.
    """
    if is_flag_set("kubernetes-master.token-auth.migrated"):
        return kubernetes_master.get_secret_password(username)
    else:
        return kubernetes_master.get_csv_password("known_tokens.csv", username)


def set_token(password, save_salt):
    """Store a token so it can be recalled later by token_generator.

    param: password - the password to be stored
    param: save_salt - the key to store the value of the token."""
    db.set(save_salt, password)
    return db.get(save_salt)


@retry(times=3, delay_secs=1)
def get_pods(namespace="default"):
    try:
        output = kubectl(
            "get", "po", "-n", namespace, "-o", "json", "--request-timeout", "10s"
        ).decode("UTF-8")
        result = json.loads(output)
    except CalledProcessError:
        hookenv.log("failed to get {} pod status".format(namespace))
        return None
    return result


@retry(times=3, delay_secs=1)
def get_svcs(namespace="default"):
    try:
        output = kubectl(
            "get", "svc", "-n", namespace, "-o", "json", "--request-timeout", "10s"
        ).decode("UTF-8")
        result = json.loads(output)
    except CalledProcessError:
        hookenv.log("failed to get {} service status".format(namespace))
        return None
    return result


class FailedToGetPodStatus(Exception):
    pass


def get_kube_system_pods_not_running():
    """Check pod status in the kube-system namespace. Throws
    FailedToGetPodStatus if unable to determine pod status. This can
    occur when the api server is not currently running. On success,
    returns a list of pods that are not currently running
    or an empty list if all are running."""

    result = get_pods("kube-system")
    if result is None:
        raise FailedToGetPodStatus

    hookenv.log(
        "Checking system pods status: {}".format(
            ", ".join(
                "=".join([pod["metadata"]["name"], pod["status"]["phase"]])
                for pod in result["items"]
            )
        )
    )

    # Pods that are Running or Evicted (which should re-spawn) are
    # considered running
    not_running = [
        pod
        for pod in result["items"]
        if pod["status"]["phase"] != "Running"
        and pod["status"].get("reason", "") != "Evicted"
    ]

    pending = [pod for pod in result["items"] if pod["status"]["phase"] == "Pending"]
    any_pending = len(pending) > 0
    if is_state("endpoint.gcp.ready") and any_pending:
        poke_network_unavailable()
        return not_running

    return not_running


def poke_network_unavailable():
    """
    Work around https://github.com/kubernetes/kubernetes/issues/44254 by
    manually poking the status into the API server to tell the nodes they have
    a network route.

    This is needed because kubelet sets the NetworkUnavailable flag and expects
    the network plugin to clear it, which only kubenet does. There is some
    discussion about refactoring the affected code but nothing has happened
    in a while.
    """
    local_address = get_ingress_address("kube-api-endpoint")
    local_server = "https://{0}:{1}".format(local_address, 6443)

    client_token = get_token("admin")
    http_header = ("Authorization", "Bearer {}".format(client_token))

    try:
        output = kubectl("get", "nodes", "-o", "json").decode("utf-8")
        nodes = json.loads(output)["items"]
    except CalledProcessError:
        hookenv.log("failed to get kube-system nodes")
        return
    except (KeyError, json.JSONDecodeError) as e:
        hookenv.log(
            "failed to parse kube-system node status " "({}): {}".format(e, output),
            hookenv.ERROR,
        )
        return

    for node in nodes:
        node_name = node["metadata"]["name"]
        url = "{}/api/v1/nodes/{}/status".format(local_server, node_name)
        req = Request(url)
        req.add_header(*http_header)
        with urlopen(req) as response:
            code = response.getcode()
            body = response.read().decode("utf8")
        if code != 200:
            hookenv.log(
                "failed to get node status from {} [{}]: {}".format(url, code, body),
                hookenv.ERROR,
            )
            return
        try:
            node_info = json.loads(body)
            conditions = node_info["status"]["conditions"]
            i = [c["type"] for c in conditions].index("NetworkUnavailable")
            if conditions[i]["status"] == "True":
                hookenv.log("Clearing NetworkUnavailable from {}".format(node_name))
                conditions[i] = {
                    "type": "NetworkUnavailable",
                    "status": "False",
                    "reason": "RouteCreated",
                    "message": "Manually set through k8s api",
                }
                req = Request(
                    url,
                    method="PUT",
                    data=json.dumps(node_info).encode("utf8"),
                    headers={"Content-Type": "application/json"},
                )
                req.add_header(*http_header)
                with urlopen(req) as response:
                    code = response.getcode()
                    body = response.read().decode("utf8")
                if code not in (200, 201, 202):
                    hookenv.log(
                        "failed to update node status [{}]: {}".format(code, body),
                        hookenv.ERROR,
                    )
                    return
        except (json.JSONDecodeError, KeyError):
            hookenv.log("failed to parse node status: {}".format(body), hookenv.ERROR)
            return


def apiserverVersion():
    cmd = "kube-apiserver --version".split()
    version_string = check_output(cmd).decode("utf-8")
    return tuple(int(q) for q in re.findall("[0-9]+", version_string)[:3])


def touch(fname):
    try:
        os.utime(fname, None)
    except OSError:
        open(fname, "a").close()


def getStorageBackend():
    storage_backend = hookenv.config("storage-backend")
    if storage_backend == "auto":
        storage_backend = leader_get("auto_storage_backend")
    return storage_backend


@when("leadership.is_leader")
@when_not("leadership.set.cluster_tag")
def create_cluster_tag():
    cluster_tag = "kubernetes-{}".format(kubernetes_master.token_generator().lower())
    leader_set(cluster_tag=cluster_tag)


@when("leadership.set.cluster_tag", "kube-control.connected")
def send_cluster_tag():
    cluster_tag = leader_get("cluster_tag")
    kube_control = endpoint_from_flag("kube-control.connected")
    kube_control.set_cluster_tag(cluster_tag)


@when_not("kube-control.connected")
def clear_cluster_tag_sent():
    remove_state("kubernetes-master.cluster-tag-sent")


@when_any(
    "endpoint.aws.joined",
    "endpoint.gcp.joined",
    "endpoint.openstack.joined",
    "endpoint.vsphere.joined",
    "endpoint.azure.joined",
)
@when_not("kubernetes-master.cloud.ready")
def set_cloud_pending():
    k8s_version = get_version("kube-apiserver")
    k8s_1_11 = k8s_version >= (1, 11)
    k8s_1_12 = k8s_version >= (1, 12)
    vsphere_joined = is_state("endpoint.vsphere.joined")
    azure_joined = is_state("endpoint.azure.joined")
    if (vsphere_joined and not k8s_1_12) or (azure_joined and not k8s_1_11):
        set_state("kubernetes-master.cloud.blocked")
    else:
        remove_state("kubernetes-master.cloud.blocked")
    set_state("kubernetes-master.cloud.pending")


@when_any("endpoint.aws.joined", "endpoint.gcp.joined", "endpoint.azure.joined")
@when("leadership.set.cluster_tag")
@when_not("kubernetes-master.cloud.request-sent")
def request_integration():
    hookenv.status_set("maintenance", "requesting cloud integration")
    cluster_tag = leader_get("cluster_tag")
    if is_state("endpoint.aws.joined"):
        cloud = endpoint_from_flag("endpoint.aws.joined")
        cloud.tag_instance(
            {
                "kubernetes.io/cluster/{}".format(cluster_tag): "owned",
                "k8s.io/role/master": "true",
            }
        )
        cloud.tag_instance_security_group(
            {
                "kubernetes.io/cluster/{}".format(cluster_tag): "owned",
            }
        )
        cloud.tag_instance_subnet(
            {
                "kubernetes.io/cluster/{}".format(cluster_tag): "owned",
            }
        )
        cloud.enable_object_storage_management(["kubernetes-*"])
        cloud.enable_load_balancer_management()
    elif is_state("endpoint.gcp.joined"):
        cloud = endpoint_from_flag("endpoint.gcp.joined")
        cloud.label_instance(
            {
                "k8s-io-cluster-name": cluster_tag,
                "k8s-io-role-master": "master",
            }
        )
        cloud.enable_object_storage_management()
        cloud.enable_security_management()
    elif is_state("endpoint.azure.joined"):
        cloud = endpoint_from_flag("endpoint.azure.joined")
        cloud.tag_instance(
            {
                "k8s-io-cluster-name": cluster_tag,
                "k8s-io-role-master": "master",
            }
        )
        cloud.enable_object_storage_management()
        cloud.enable_security_management()
        cloud.enable_loadbalancer_management()
    cloud.enable_instance_inspection()
    cloud.enable_network_management()
    cloud.enable_dns_management()
    cloud.enable_block_storage_management()
    set_state("kubernetes-master.cloud.request-sent")


@when_none(
    "endpoint.aws.joined",
    "endpoint.gcp.joined",
    "endpoint.openstack.joined",
    "endpoint.vsphere.joined",
    "endpoint.azure.joined",
)
@when_any(
    "kubernetes-master.cloud.pending",
    "kubernetes-master.cloud.request-sent",
    "kubernetes-master.cloud.blocked",
    "kubernetes-master.cloud.ready",
)
def clear_cloud_flags():
    remove_state("kubernetes-master.cloud.pending")
    remove_state("kubernetes-master.cloud.request-sent")
    remove_state("kubernetes-master.cloud.blocked")
    remove_state("kubernetes-master.cloud.ready")
    clear_flag("kubernetes-master.apiserver.configured")
    _kick_controller_manager()


@when_any(
    "endpoint.aws.ready",
    "endpoint.gcp.ready",
    "endpoint.openstack.ready",
    "endpoint.vsphere.ready",
    "endpoint.azure.ready",
)
@when_not("kubernetes-master.cloud.blocked", "kubernetes-master.cloud.ready")
def cloud_ready():
    if is_state("endpoint.gcp.ready"):
        write_gcp_snap_config("kube-apiserver")
        write_gcp_snap_config("kube-controller-manager")
    elif is_state("endpoint.vsphere.ready"):
        _write_vsphere_snap_config("kube-apiserver")
        _write_vsphere_snap_config("kube-controller-manager")
    elif is_state("endpoint.azure.ready"):
        write_azure_snap_config("kube-apiserver")
        write_azure_snap_config("kube-controller-manager")
    remove_state("kubernetes-master.cloud.pending")
    set_state("kubernetes-master.cloud.ready")
    remove_state("kubernetes-master.components.started")  # force restart


@when("kubernetes-master.cloud.ready")
@when_any(
    "endpoint.openstack.ready.changed",
    "endpoint.vsphere.ready.changed",
    "endpoint.azure.ready.changed",
)
def update_cloud_config():
    """Signal that cloud config has changed.

    Some clouds (openstack, vsphere) support runtime config that needs to be
    reflected in the k8s cloud config files when changed. Manage flags to
    ensure this happens.
    """
    if is_state("endpoint.openstack.ready.changed"):
        remove_state("endpoint.openstack.ready.changed")
        set_state("kubernetes-master.openstack.changed")
    if is_state("endpoint.vsphere.ready.changed"):
        remove_state("kubernetes-master.cloud.ready")
        remove_state("endpoint.vsphere.ready.changed")
    if is_state("endpoint.azure.ready.changed"):
        remove_state("kubernetes-master.cloud.ready")
        remove_state("endpoint.azure.ready.changed")


def _cdk_addons_template_path():
    return Path("/snap/cdk-addons/current/templates")


def _write_vsphere_snap_config(component):
    # vsphere requires additional cloud config
    vsphere = endpoint_from_flag("endpoint.vsphere.ready")

    # NB: vsphere provider will ask kube-apiserver and -controller-manager to
    # find a uuid from sysfs unless a global config value is set. Our strict
    # snaps cannot read sysfs, so let's do it in the charm. An invalid uuid is
    # not fatal for storage, but it will muddy the logs; try to get it right.
    uuid = _get_vmware_uuid()

    comp_cloud_config_path = cloud_config_path(component)
    comp_cloud_config_path.write_text(
        "\n".join(
            [
                "[Global]",
                "insecure-flag = true",
                'datacenters = "{}"'.format(vsphere.datacenter),
                'vm-uuid = "VMware-{}"'.format(uuid),
                '[VirtualCenter "{}"]'.format(vsphere.vsphere_ip),
                'user = "{}"'.format(vsphere.user),
                "password = {}".format(vsphere.password),
                "[Workspace]",
                "server = {}".format(vsphere.vsphere_ip),
                'datacenter = "{}"'.format(vsphere.datacenter),
                'default-datastore = "{}"'.format(vsphere.datastore),
                'folder = "{}"'.format(vsphere.folder),
                'resourcepool-path = "{}"'.format(vsphere.respool_path),
                "[Disk]",
                'scsicontrollertype = "pvscsi"',
            ]
        )
    )


@when("config.changed.keystone-policy")
@when("kubernetes-master.keystone-policy-handled")
def regen_keystone_policy():
    clear_flag("kubernetes-master.keystone-policy-handled")


@when(
    "keystone-credentials.available",
    "leadership.is_leader",
    "kubernetes-master.apiserver.configured",
)
@when_not("kubernetes-master.keystone-policy-handled")
def generate_keystone_configmap():
    keystone_policy = hookenv.config("keystone-policy")
    if keystone_policy:
        os.makedirs(keystone_root, exist_ok=True)
        write_file_with_autogenerated_header(keystone_policy_path, keystone_policy)
        if kubectl_manifest("apply", keystone_policy_path):
            set_flag("kubernetes-master.keystone-policy-handled")
            clear_flag("kubernetes-master.keystone-policy-error")
        else:
            set_flag("kubernetes-master.keystone-policy-error")
    else:
        # a missing policy configmap will crashloop the pods, but...
        # what do we do in this situation. We could just do nothing,
        # but that isn't cool for the user so we surface an error
        # and wait for them to fix it.
        set_flag("kubernetes-master.keystone-policy-error")

    # note that information is surfaced to the user in the code above where we
    # write status. It will notify the user we are waiting on the policy file
    # to apply if the keystone-credentials.available flag is set, but
    # kubernetes-master.keystone-policy-handled is not set.


@when("leadership.is_leader", "kubernetes-master.keystone-policy-handled")
@when_not("keystone-credentials.available")
def remove_keystone():
    clear_flag("kubernetes-master.apiserver.configured")
    if not os.path.exists(keystone_policy_path):
        clear_flag("kubernetes-master.keystone-policy-handled")
    elif kubectl_manifest("delete", keystone_policy_path):
        os.remove(keystone_policy_path)
        clear_flag("kubernetes-master.keystone-policy-handled")


@when("keystone-credentials.connected")
def setup_keystone_user():
    # This seems silly, but until we request a user from keystone
    # we don't get information about the keystone server...
    ks = endpoint_from_flag("keystone-credentials.connected")
    ks.request_credentials("k8s")


def _kick_controller_manager():
    if is_flag_set("kubernetes-master.components.started"):
        configure_controller_manager()


@when(
    "keystone.credentials.configured", "leadership.set.keystone-cdk-addons-configured"
)
@when_not("keystone.apiserver.configured")
def keystone_kick_apiserver():
    clear_flag("kubernetes-master.apiserver.configured")


@when(
    "keystone-credentials.available",
    "certificates.ca.available",
    "certificates.client.cert.available",
    "authentication.setup",
    "etcd.available",
    "leadership.set.keystone-cdk-addons-configured",
)
def keystone_config():
    # first, we have to have the service set up before we can render this stuff
    ks = endpoint_from_flag("keystone-credentials.available")
    data = {
        "host": ks.credentials_host(),
        "proto": ks.credentials_protocol(),
        "port": ks.credentials_port(),
        "version": ks.api_version(),
    }
    if data_changed("keystone", data):
        remove_state("keystone.credentials.configured")
        clear_flag("kubernetes-master.apiserver.configured")
        build_kubeconfig()
        generate_keystone_configmap()
        set_state("keystone.credentials.configured")


@when("layer.vault-kv.app-kv.set.encryption_key", "layer.vaultlocker.ready")
@when_not("kubernetes-master.secure-storage.created")
def create_secure_storage():
    encryption_conf_dir = encryption_config_path().parent
    encryption_conf_dir.mkdir(mode=0o700, parents=True, exist_ok=True)
    try:
        vaultlocker.create_encrypted_loop_mount(encryption_conf_dir)
    except vaultlocker.VaultLockerError:
        # One common cause of this would be deploying on lxd.
        # Should this be more fatal?
        hookenv.log(
            "Unable to create encrypted mount for storing encryption config.\n"
            "{}".format(traceback.format_exc()),
            level=hookenv.ERROR,
        )
        set_flag("kubernetes-master.secure-storage.failed")
        clear_flag("kubernetes-master.secure-storage.created")
    else:
        # TODO: If Vault isn't available, it's probably still better to encrypt
        # anyway and store the key in plaintext and leadership than to just
        # give up on encryption entirely.
        _write_encryption_config()
        # prevent an unnecessary service restart on this
        # unit since we've already handled the change
        clear_flag("layer.vault-kv.app-kv.changed.encryption_key")
        # mark secure storage as ready
        set_flag("kubernetes-master.secure-storage.created")
        clear_flag("kubernetes-master.secure-storage.failed")
        # restart to regen config
        clear_flag("kubernetes-master.apiserver.configured")


@when_not("layer.vaultlocker.ready")
@when("kubernetes-master.secure-storage.created")
def revert_secure_storage():
    clear_flag("kubernetes-master.secure-storage.created")
    clear_flag("kubernetes-master.secure-storage.failed")
    clear_flag("kubernetes-master.apiserver.configured")


@when("leadership.is_leader", "layer.vault-kv.ready")
@when_not("layer.vault-kv.app-kv.set.encryption_key")
def generate_encryption_key():
    app_kv = vault_kv.VaultAppKV()
    app_kv["encryption_key"] = kubernetes_master.token_generator(32)


@when(
    "layer.vault-kv.app-kv.changed.encryption_key",
    "kubernetes-master.secure-storage.created",
)
def restart_apiserver_for_encryption_key():
    clear_flag("kubernetes-master.apiserver.configured")
    clear_flag("layer.vault-kv.app-kv.changed.encryption_key")


def _write_encryption_config():
    app_kv = vault_kv.VaultAppKV()
    encryption_config_path().parent.mkdir(parents=True, exist_ok=True)
    secret = app_kv["encryption_key"]
    secret = base64.b64encode(secret.encode("utf8")).decode("utf8")
    host.write_file(
        path=str(encryption_config_path()),
        perms=0o600,
        content=yaml.safe_dump(
            {
                "kind": "EncryptionConfig",
                "apiVersion": "v1",
                "resources": [
                    {
                        "resources": ["secrets"],
                        "providers": [
                            {
                                "aescbc": {
                                    "keys": [
                                        {
                                            "name": "key1",
                                            "secret": secret,
                                        }
                                    ],
                                }
                            },
                            {"identity": {}},
                        ],
                    }
                ],
            }
        ),
    )


@when_any("config.changed.ha-cluster-vip", "config.changed.ha-cluster-dns")
def haconfig_changed():
    clear_flag("hacluster-configured")


@when("ha.connected", "kubernetes-master.components.started")
@when_not("hacluster-configured")
def configure_hacluster():
    for service in master_services:
        daemon = "snap.{}.daemon".format(service)
        add_service_to_hacluster(service, daemon)

    # get a new cert
    if all_flags_set("certificates.available", "kube-api-endpoint.available"):
        send_data()

    # update workers
    if is_state("kube-api-endpoint.available"):
        push_service_data()

    set_flag("hacluster-configured")


@when_not("ha.connected")
@when("hacluster-configured")
def remove_hacluster():
    for service in master_services:
        daemon = "snap.{}.daemon".format(service)
        remove_service_from_hacluster(service, daemon)

    # get a new cert
    if all_flags_set("certificates.available", "kube-api-endpoint.available"):
        send_data()
    # update workers
    if is_state("kube-api-endpoint.available"):
        push_service_data()

    clear_flag("hacluster-configured")


class InvalidDnsProvider(Exception):
    def __init__(self, value):
        self.value = value


def get_dns_provider():
    valid_dns_providers = ["auto", "core-dns", "kube-dns", "none"]
    if get_version("kube-apiserver") < (1, 14):
        valid_dns_providers.remove("core-dns")

    dns_provider = hookenv.config("dns-provider").lower()
    if dns_provider not in valid_dns_providers:
        raise InvalidDnsProvider(dns_provider)

    if dns_provider == "auto":
        dns_provider = leader_get("auto_dns_provider")
        # On new deployments, the first time this is called, auto_dns_provider
        # hasn't been set yet. We need to make a choice now.
        if not dns_provider:
            if "core-dns" in valid_dns_providers:
                dns_provider = "core-dns"
            else:
                dns_provider = "kube-dns"

    # LP: 1833089. Followers end up here when setting final status; ensure only
    # leaders call leader_set.
    if is_state("leadership.is_leader"):
        leader_set(auto_dns_provider=dns_provider)
    return dns_provider


@when("kube-control.connected")
@when_not("kubernetes-master.sent-registry")
def send_registry_location():
    registry_location = hookenv.config("image-registry")
    kube_control = endpoint_from_flag("kube-control.connected")

    # Send registry to workers
    kube_control.set_registry_location(registry_location)

    # Construct and send the sandbox image (pause container) to our runtime
    runtime = endpoint_from_flag("endpoint.container-runtime.available")
    if runtime:
        uri = "{}/pause-{}:3.1".format(registry_location, arch())
        runtime.set_config(sandbox_image=uri)

    set_flag("kubernetes-master.sent-registry")


@when("config.changed.image-registry")
def send_new_registry_location():
    clear_flag("kubernetes-master.sent-registry")


@when(
    "leadership.is_leader",
    "leadership.set.kubernetes-master-addons-restart-for-ca",
    "kubernetes-master.components.started",
)
def restart_addons_for_ca():
    try:
        # Get deployments/daemonsets/statefulsets
        output = kubectl(
            "get",
            "daemonset,deployment,statefulset",
            "-o",
            "json",
            "--all-namespaces",
            "-l",
            "cdk-restart-on-ca-change=true",
        ).decode("UTF-8")
        deployments = json.loads(output)["items"]

        # Get ServiceAccounts
        service_account_names = set(
            (
                deployment["metadata"]["namespace"],
                deployment["spec"]["template"]["spec"].get(
                    "serviceAccountName", "default"
                ),
            )
            for deployment in deployments
        )
        service_accounts = []
        for namespace, name in service_account_names:
            output = kubectl(
                "get", "ServiceAccount", name, "-o", "json", "-n", namespace
            ).decode("UTF-8")
            service_account = json.loads(output)
            service_accounts.append(service_account)

        # Get ServiceAccount secrets
        secret_names = set()
        for service_account in service_accounts:
            namespace = service_account["metadata"]["namespace"]
            for secret in service_account["secrets"]:
                secret_names.add((namespace, secret["name"]))
        secrets = []
        for namespace, name in secret_names:
            output = kubectl(
                "get", "Secret", name, "-o", "json", "-n", namespace
            ).decode("UTF-8")
            secret = json.loads(output)
            secrets.append(secret)

        # Check secrets have updated CA
        with open(ca_crt_path, "rb") as f:
            ca = f.read()
        encoded_ca = base64.b64encode(ca).decode("UTF-8")
        mismatched_secrets = [
            secret for secret in secrets if secret["data"]["ca.crt"] != encoded_ca
        ]
        if mismatched_secrets:
            hookenv.log(
                "ServiceAccount secrets do not have correct ca.crt: "
                + ",".join(secret["metadata"]["name"] for secret in mismatched_secrets)
            )
            hookenv.log("Waiting to retry restarting addons")
            return

        # Now restart the addons
        for deployment in deployments:
            kind = deployment["kind"]
            namespace = deployment["metadata"]["namespace"]
            name = deployment["metadata"]["name"]
            hookenv.log("Restarting addon: %s %s %s" % (kind, namespace, name))
            kubectl("rollout", "restart", kind + "/" + name, "-n", namespace)

        leader_set({"kubernetes-master-addons-restart-for-ca": None})
    except Exception:
        hookenv.log(traceback.format_exc())
        hookenv.log("Waiting to retry restarting addons")


def add_systemd_iptables_patch():
    source = "templates/kube-proxy-iptables-fix.sh"
    dest = "/usr/local/bin/kube-proxy-iptables-fix.sh"
    copyfile(source, dest)
    os.chmod(dest, 0o775)

    template = "templates/service-iptables-fix.service"
    dest_dir = "/etc/systemd/system"
    os.makedirs(dest_dir, exist_ok=True)
    service_name = "kube-proxy-iptables-fix.service"
    copyfile(template, "{}/{}".format(dest_dir, service_name))

    check_call(["systemctl", "daemon-reload"])

    # enable and run the service
    service_resume(service_name)


@when(
    "leadership.is_leader",
    "kubernetes-master.components.started",
    "endpoint.prometheus.joined",
    "certificates.ca.available",
)
def register_prometheus_jobs():
    prometheus = endpoint_from_flag("endpoint.prometheus.joined")
    tls = endpoint_from_flag("certificates.ca.available")
    monitoring_token = get_token("system:monitoring")

    for relation in prometheus.relations:
        address, port = kubernetes_master.get_api_endpoint(relation)

        templates_dir = Path("templates")
        for job_file in Path("templates/prometheus").glob("*.yaml.j2"):
            prometheus.register_job(
                relation=relation,
                job_name=job_file.name.split(".")[0],
                job_data=yaml.safe_load(
                    render(
                        source=str(job_file.relative_to(templates_dir)),
                        target=None,  # don't write file, just return data
                        context={
                            "k8s_api_address": address,
                            "k8s_api_port": port,
                            "k8s_token": monitoring_token,
                        },
                    )
                ),
                ca_cert=tls.root_ca_cert,
            )


def detect_telegraf():
    # Telegraf uses the implicit juju-info relation, which makes it difficult
    # to tell if it's related. The "best" option is to look for the subordinate
    # charm on disk.
    for charm_dir in Path("/var/lib/juju/agents").glob("unit-*/charm"):
        metadata = yaml.safe_load((charm_dir / "metadata.yaml").read_text())
        if "telegraf" in metadata["name"]:
            return True
    else:
        return False


@when(
    "leadership.is_leader",
    "kubernetes-master.components.started",
    "endpoint.grafana.joined",
)
def register_grafana_dashboards():
    grafana = endpoint_from_flag("endpoint.grafana.joined")

    # load conditional dashboards
    dash_dir = Path("templates/grafana/conditional")
    if is_flag_set("endpoint.prometheus.joined"):
        dashboard = (dash_dir / "prometheus.json").read_text()
        grafana.register_dashboard("prometheus", json.loads(dashboard))
    if detect_telegraf():
        dashboard = (dash_dir / "telegraf.json").read_text()
        grafana.register_dashboard("telegraf", json.loads(dashboard))

    # load automatic dashboards
    dash_dir = Path("templates/grafana/autoload")
    for dash_file in dash_dir.glob("*.json"):
        dashboard = dash_file.read_text()
        grafana.register_dashboard(dash_file.stem, json.loads(dashboard))


@when("endpoint.aws-iam.ready")
@when_not("kubernetes-master.aws-iam.configured")
def enable_aws_iam_webhook():
    # if etcd isn't available yet, we'll set this up later
    # when we start the api server.
    if is_flag_set("etcd.available"):
        # call the other things we need to update
        clear_flag("kubernetes-master.apiserver.configured")
        build_kubeconfig()
    set_flag("kubernetes-master.aws-iam.configured")


@when("kubernetes-master.components.started", "endpoint.aws-iam.available")
def api_server_started():
    aws_iam = endpoint_from_flag("endpoint.aws-iam.available")
    if aws_iam:
        aws_iam.set_api_server_status(True)


@when_not("kubernetes-master.components.started")
@when("endpoint.aws-iam.available")
def api_server_stopped():
    aws_iam = endpoint_from_flag("endpoint.aws-iam.available")
    if aws_iam:
        aws_iam.set_api_server_status(False)


@when("kube-control.connected")
def send_default_cni():
    """Send the value of the default-cni config to the kube-control relation.
    This allows kubernetes-worker to use the same config value as well.
    """
    default_cni = hookenv.config("default-cni")
    kube_control = endpoint_from_flag("kube-control.connected")
    kube_control.set_default_cni(default_cni)


@when("config.changed.default-cni")
def default_cni_changed():
    remove_state("kubernetes-master.components.started")<|MERGE_RESOLUTION|>--- conflicted
+++ resolved
@@ -1146,17 +1146,11 @@
     # Reconfigure authentication so that proper secrets are created after the
     # apiserver and auth-webhook service are ready. Even if the apiserver is
     # configured, it may not be fully started. Only proceed if we can get secrets.
-<<<<<<< HEAD
-    if kubectl_success('get', 'secrets'):
-        remove_state('authentication.setup')
+    if kubectl_success("get", "secrets"):
+        remove_state("authentication.setup")
         create_tokens_and_sign_auth_requests()
         build_kubeconfig()
-        set_flag('kubernetes-master.auth-webhook-tokens.setup')
-=======
-    if kubectl_success("get", "secrets"):
-        remove_state("authentication.setup")
         set_flag("kubernetes-master.auth-webhook-tokens.setup")
->>>>>>> 0320324f
     else:
         hookenv.log("Secrets are not yet available; will retry")
 
